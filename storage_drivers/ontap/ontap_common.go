// Copyright 2018 NetApp, Inc. All Rights Reserved.

package ontap

import (
	"encoding/json"
	"errors"
	"fmt"
	"net"
	"os"
	"runtime/debug"
	"strconv"
	"strings"
	"time"

	"github.com/cenkalti/backoff"
	log "github.com/sirupsen/logrus"

	tridentconfig "github.com/netapp/trident/config"
	"github.com/netapp/trident/storage"
	sa "github.com/netapp/trident/storage_attribute"
	drivers "github.com/netapp/trident/storage_drivers"
	"github.com/netapp/trident/storage_drivers/ontap/api"
	"github.com/netapp/trident/storage_drivers/ontap/api/azgo"
	"github.com/netapp/trident/utils"
)

const (
	LSMirrorIdleTimeoutSecs      = 30
	MinimumVolumeSizeBytes       = 20971520 // 20 MiB
	HousekeepingStartupDelaySecs = 10
)

type Telemetry struct {
	tridentconfig.Telemetry
	Plugin        string        `json:"plugin"`
	SVM           string        `json:"svm"`
	StoragePrefix string        `json:"storagePrefix"`
	Driver        StorageDriver `json:"-"`
	done          chan struct{}
	ticker        *time.Ticker
	stopped       bool
}

type StorageDriver interface {
	GetConfig() *drivers.OntapStorageDriverConfig
	GetAPI() *api.Client
	GetTelemetry() *Telemetry
	Name() string
}

// InitializeOntapConfig parses the ONTAP config, mixing in the specified common config.
func InitializeOntapConfig(
	context tridentconfig.DriverContext, configJSON string, commonConfig *drivers.CommonStorageDriverConfig,
) (*drivers.OntapStorageDriverConfig, error) {

	if commonConfig.DebugTraceFlags["method"] {
		fields := log.Fields{"Method": "InitializeOntapConfig", "Type": "ontap_common"}
		log.WithFields(fields).Debug(">>>> InitializeOntapConfig")
		defer log.WithFields(fields).Debug("<<<< InitializeOntapConfig")
	}

	commonConfig.DriverContext = context

	config := &drivers.OntapStorageDriverConfig{}
	config.CommonStorageDriverConfig = commonConfig

	// decode configJSON into OntapStorageDriverConfig object
	err := json.Unmarshal([]byte(configJSON), &config)
	if err != nil {
		return nil, fmt.Errorf("could not decode JSON configuration: %v", err)
	}

	return config, nil
}

func NewOntapTelemetry(d StorageDriver) *Telemetry {
	t := &Telemetry{
		Plugin:        d.Name(),
		SVM:           d.GetConfig().SVM,
		StoragePrefix: *d.GetConfig().StoragePrefix,
		Driver:        d,
		done:          make(chan struct{}),
	}

	usageHeartbeat := d.GetConfig().UsageHeartbeat
	heartbeatIntervalInHours := 24.0 // default to 24 hours
	if usageHeartbeat != "" {
		f, err := strconv.ParseFloat(usageHeartbeat, 64)
		if err != nil {
			log.WithField("interval", usageHeartbeat).Warnf("Invalid heartbeat interval. %v", err)
		} else {
			heartbeatIntervalInHours = f
		}
	}
	log.WithField("intervalHours", heartbeatIntervalInHours).Debug("Configured EMS heartbeat.")

	durationInHours := time.Millisecond * time.Duration(MSecPerHour*heartbeatIntervalInHours)
	if durationInHours > 0 {
		t.ticker = time.NewTicker(durationInHours)
	}
	return t
}

// Start starts the flow of ASUP messages for the driver
// These messages can be viewed via filer::> event log show -severity NOTICE.
func (t *Telemetry) Start() {
	go func() {
		time.Sleep(HousekeepingStartupDelaySecs * time.Second)
		EMSHeartbeat(t.Driver)
		for {
			select {
			case tick := <-t.ticker.C:
				log.WithFields(log.Fields{
					"tick":   tick,
					"driver": t.Driver.Name(),
				}).Debug("Sending EMS heartbeat.")
				EMSHeartbeat(t.Driver)
			case <-t.done:
				log.WithFields(log.Fields{
					"driver": t.Driver.Name(),
				}).Debugf("Shut down EMS logs for the driver.")
				return
			}
		}
	}()
}

func (t *Telemetry) Stop() {
	if t.ticker != nil {
		t.ticker.Stop()
	}
	if !t.stopped {
		// calling close on an already closed channel causes a panic, guard against that
		close(t.done)
		t.stopped = true
	}
}

// InitializeOntapDriver sets up the API client and performs all other initialization tasks
// that are common to all the ONTAP drivers.
func InitializeOntapDriver(config *drivers.OntapStorageDriverConfig) (*api.Client, error) {

	if config.DebugTraceFlags["method"] {
		fields := log.Fields{"Method": "InitializeOntapDriver", "Type": "ontap_common"}
		log.WithFields(fields).Debug(">>>> InitializeOntapDriver")
		defer log.WithFields(fields).Debug("<<<< InitializeOntapDriver")
	}

	// Splitting config.ManagementLIF with colon allows to provide managementLIF value as address:port format
	mgmtLIF := strings.Split(config.ManagementLIF, ":")[0]

	addressesFromHostname, err := net.LookupHost(mgmtLIF)
	if err != nil {
		log.WithField("ManagementLIF", mgmtLIF).Error("Host lookup failed for ManagementLIF. ", err)
		return nil, err
	}

	log.WithFields(log.Fields{
		"hostname":  mgmtLIF,
		"addresses": addressesFromHostname,
	}).Debug("Addresses found from ManagementLIF lookup.")

	// Get the API client
	client, err := InitializeOntapAPI(config)
	if err != nil {
		return nil, fmt.Errorf("could not create Data ONTAP API client: %v", err)
	}

	// Make sure we're using a valid ONTAP version
	ontapi, err := client.SystemGetOntapiVersion()
	if err != nil {
		return nil, fmt.Errorf("could not determine Data ONTAP API version: %v", err)
	}
	if !client.SupportsFeature(api.MinimumONTAPIVersion) {
		return nil, errors.New("ONTAP 8.3 or later is required")
	}
	log.WithField("Ontapi", ontapi).Debug("ONTAP API version.")

	// Log cluster node serial numbers if we can get them
	config.SerialNumbers, err = client.NodeListSerialNumbers()
	if err != nil {
		log.Warnf("Could not determine controller serial numbers. %v", err)
	} else {
		log.WithFields(log.Fields{
			"serialNumbers": strings.Join(config.SerialNumbers, ","),
		}).Info("Controller serial numbers.")
	}

	// Load default config parameters
	err = PopulateConfigurationDefaults(config)
	if err != nil {
		return nil, fmt.Errorf("could not populate configuration defaults: %v", err)
	}

	return client, nil
}

// InitializeOntapAPI returns an ontap.Client ZAPI client.  If the SVM isn't specified in the config
// file, this method attempts to derive the one to use.
func InitializeOntapAPI(config *drivers.OntapStorageDriverConfig) (*api.Client, error) {

	if config.DebugTraceFlags["method"] {
		fields := log.Fields{"Method": "InitializeOntapAPI", "Type": "ontap_common"}
		log.WithFields(fields).Debug(">>>> InitializeOntapAPI")
		defer log.WithFields(fields).Debug("<<<< InitializeOntapAPI")
	}

	client := api.NewClient(api.ClientConfig{
		ManagementLIF:   config.ManagementLIF,
		SVM:             config.SVM,
		Username:        config.Username,
		Password:        config.Password,
		DebugTraceFlags: config.DebugTraceFlags,
	})

	if config.SVM != "" {

		vserverResponse, err := client.VserverGetRequest()
		if err = api.GetError(vserverResponse, err); err != nil {
			return nil, fmt.Errorf("error reading SVM details: %v", err)
		}

		client.SVMUUID = string(vserverResponse.Result.AttributesPtr.VserverInfoPtr.Uuid())

		log.WithField("SVM", config.SVM).Debug("Using specified SVM.")
		return client, nil
	}

	// Use VserverGetIterRequest to populate config.SVM if it wasn't specified and we can derive it
	vserverResponse, err := client.VserverGetIterRequest()
	if err = api.GetError(vserverResponse, err); err != nil {
		return nil, fmt.Errorf("error enumerating SVMs: %v", err)
	}

	if vserverResponse.Result.NumRecords() != 1 {
		return nil, errors.New("cannot derive SVM to use; please specify SVM in config file")
	}

	// Update everything to use our derived SVM
	config.SVM = vserverResponse.Result.AttributesListPtr.VserverInfoPtr[0].VserverName()
	svmUUID := string(vserverResponse.Result.AttributesListPtr.VserverInfoPtr[0].Uuid())

	client = api.NewClient(api.ClientConfig{
		ManagementLIF:   config.ManagementLIF,
		SVM:             config.SVM,
		Username:        config.Username,
		Password:        config.Password,
		DebugTraceFlags: config.DebugTraceFlags,
	})
	client.SVMUUID = svmUUID

	log.WithField("SVM", config.SVM).Debug("Using derived SVM.")
	return client, nil
}

// ValidateNASDriver contains the validation logic shared between ontap-nas and ontap-nas-economy.
func ValidateNASDriver(api *api.Client, config *drivers.OntapStorageDriverConfig) error {

	if config.DebugTraceFlags["method"] {
		fields := log.Fields{"Method": "ValidateNASDriver", "Type": "ontap_common"}
		log.WithFields(fields).Debug(">>>> ValidateNASDriver")
		defer log.WithFields(fields).Debug("<<<< ValidateNASDriver")
	}

	dataLIFs, err := api.NetInterfaceGetDataLIFs("nfs")
	if err != nil {
		return err
	}

	if len(dataLIFs) == 0 {
		return fmt.Errorf("no NAS data LIFs found on SVM %s", config.SVM)
	} else {
		log.WithField("dataLIFs", dataLIFs).Debug("Found NAS LIFs.")
	}

	// If they didn't set a LIF to use in the config, we'll set it to the first nfs LIF we happen to find
	if config.DataLIF == "" {
		config.DataLIF = dataLIFs[0]
	} else {
		_, err := ValidateDataLIF(config.DataLIF, dataLIFs)
		if err != nil {
			return fmt.Errorf("data LIF validation failed: %v", err)
		}
	}

	return nil
}

func ValidateDataLIF(dataLIF string, dataLIFs []string) ([]string, error) {

	addressesFromHostname, err := net.LookupHost(dataLIF)
	if err != nil {
		log.Error("Host lookup failed. ", err)
		return nil, err
	}

	log.WithFields(log.Fields{
		"hostname":  dataLIF,
		"addresses": addressesFromHostname,
	}).Debug("Addresses found from hostname lookup.")

	for _, hostNameAddress := range addressesFromHostname {
		foundValidLIFAddress := false

	loop:
		for _, lifAddress := range dataLIFs {
			if lifAddress == hostNameAddress {
				foundValidLIFAddress = true
				break loop
			}
		}
		if foundValidLIFAddress {
			log.WithField("hostNameAddress", hostNameAddress).Debug("Found matching Data LIF.")
		} else {
			log.WithField("hostNameAddress", hostNameAddress).Debug("Could not find matching Data LIF.")
			return nil, fmt.Errorf("could not find Data LIF for %s", hostNameAddress)
		}

	}

	return addressesFromHostname, nil
}

const DefaultSpaceReserve = "none"
const DefaultSnapshotPolicy = "none"
const DefaultSnapshotReserve = ""
const DefaultUnixPermissions = "---rwxrwxrwx"
const DefaultSnapshotDir = "false"
const DefaultExportPolicy = "default"
const DefaultSecurityStyle = "unix"
const DefaultNfsMountOptionsDocker = "-o nfsvers=3"
const DefaultNfsMountOptionsKubernetes = ""
const DefaultSplitOnClone = "false"
const DefaultFileSystemType = "ext4"
const DefaultEncryption = "false"
const DefaultLimitAggregateUsage = ""
const DefaultLimitVolumeSize = ""

// PopulateConfigurationDefaults fills in default values for configuration settings if not supplied in the config file
func PopulateConfigurationDefaults(config *drivers.OntapStorageDriverConfig) error {

	if config.DebugTraceFlags["method"] {
		fields := log.Fields{"Method": "PopulateConfigurationDefaults", "Type": "ontap_common"}
		log.WithFields(fields).Debug(">>>> PopulateConfigurationDefaults")
		defer log.WithFields(fields).Debug("<<<< PopulateConfigurationDefaults")
	}

	// Ensure the default volume size is valid, using a "default default" of 1G if not set
	if config.Size == "" {
		config.Size = drivers.DefaultVolumeSize
	} else {
		_, err := utils.ConvertSizeToBytes(config.Size)
		if err != nil {
			return fmt.Errorf("invalid config value for default volume size: %v", err)
		}
	}

	if config.StoragePrefix == nil {
		prefix := drivers.GetDefaultStoragePrefix(config.DriverContext)
		config.StoragePrefix = &prefix
	}

	if config.SpaceReserve == "" {
		config.SpaceReserve = DefaultSpaceReserve
	}

	if config.SnapshotPolicy == "" {
		config.SnapshotPolicy = DefaultSnapshotPolicy
	}

	if config.SnapshotReserve == "" {
		config.SnapshotReserve = DefaultSnapshotReserve
	}

	if config.UnixPermissions == "" {
		config.UnixPermissions = DefaultUnixPermissions
	}

	if config.SnapshotDir == "" {
		config.SnapshotDir = DefaultSnapshotDir
	}

	if config.ExportPolicy == "" {
		config.ExportPolicy = DefaultExportPolicy
	}

	if config.SecurityStyle == "" {
		config.SecurityStyle = DefaultSecurityStyle
	}

	if config.NfsMountOptions == "" {
		switch config.DriverContext {
		case tridentconfig.ContextDocker:
			config.NfsMountOptions = DefaultNfsMountOptionsDocker
		default:
			config.NfsMountOptions = DefaultNfsMountOptionsKubernetes
		}
	}

	if config.SplitOnClone == "" {
		config.SplitOnClone = DefaultSplitOnClone
	} else {
		_, err := strconv.ParseBool(config.SplitOnClone)
		if err != nil {
			return fmt.Errorf("invalid boolean value for splitOnClone: %v", err)
		}
	}

	if config.FileSystemType == "" {
		config.FileSystemType = DefaultFileSystemType
	}

	if config.Encryption == "" {
		config.Encryption = DefaultEncryption
	}

	if config.LimitAggregateUsage == "" {
		config.LimitAggregateUsage = DefaultLimitAggregateUsage
	}

	if config.LimitVolumeSize == "" {
		config.LimitVolumeSize = DefaultLimitVolumeSize
	}

	log.WithFields(log.Fields{
		"StoragePrefix":       *config.StoragePrefix,
		"SpaceReserve":        config.SpaceReserve,
		"SnapshotPolicy":      config.SnapshotPolicy,
		"SnapshotReserve":     config.SnapshotReserve,
		"UnixPermissions":     config.UnixPermissions,
		"SnapshotDir":         config.SnapshotDir,
		"ExportPolicy":        config.ExportPolicy,
		"SecurityStyle":       config.SecurityStyle,
		"NfsMountOptions":     config.NfsMountOptions,
		"SplitOnClone":        config.SplitOnClone,
		"FileSystemType":      config.FileSystemType,
		"Encryption":          config.Encryption,
		"LimitAggregateUsage": config.LimitAggregateUsage,
		"LimitVolumeSize":     config.LimitVolumeSize,
		"Size":                config.Size,
	}).Debugf("Configuration defaults")

	return nil
}

// ValidateEncryptionAttribute returns true/false if encryption is being requested of a backend that
// supports NetApp Volume Encryption, and nil otherwise so that the ZAPIs may be sent without
// any reference to encryption.
func ValidateEncryptionAttribute(encryption string, client *api.Client) (*bool, error) {

	enableEncryption, err := strconv.ParseBool(encryption)
	if err != nil {
		return nil, fmt.Errorf("invalid boolean value for encryption: %v", err)
	}

	if client.SupportsFeature(api.NetAppVolumeEncryption) {
		return &enableEncryption, nil
	} else {
		if enableEncryption {
			return nil, errors.New("encrypted volumes are not supported on this storage backend")
		} else {
			return nil, nil
		}
	}
}

func checkAggregateLimitsForFlexvol(
	flexvol string, requestedSizeInt uint64, config drivers.OntapStorageDriverConfig, client *api.Client,
) error {

	var aggregate, spaceReserve string

	volInfo, err := client.VolumeGet(flexvol)
	if err != nil {
		return err
	}
	if volInfo.VolumeIdAttributesPtr != nil {
		aggregate = volInfo.VolumeIdAttributesPtr.ContainingAggregateName()
	} else {
		return fmt.Errorf("aggregate info not available from Flexvol %s", flexvol)
	}
	if volInfo.VolumeSpaceAttributesPtr != nil {
		spaceReserve = volInfo.VolumeSpaceAttributesPtr.SpaceGuarantee()
	} else {
		return fmt.Errorf("spaceReserve info not available from Flexvol %s", flexvol)
	}

	return checkAggregateLimits(aggregate, spaceReserve, requestedSizeInt, config, client)
}

func checkAggregateLimits(
	aggregate, spaceReserve string, requestedSizeInt uint64,
	config drivers.OntapStorageDriverConfig, client *api.Client,
) error {

	requestedSize := float64(requestedSizeInt)

	limitAggregateUsage := config.LimitAggregateUsage
	limitAggregateUsage = strings.Replace(limitAggregateUsage, "%", "", -1) // strip off any %

	log.WithFields(log.Fields{
		"aggregate":           aggregate,
		"requestedSize":       requestedSize,
		"limitAggregateUsage": limitAggregateUsage,
	}).Debugf("Checking aggregate limits")

	if limitAggregateUsage == "" {
		log.Debugf("No limits specified")
		return nil
	}

	if aggregate == "" {
		return errors.New("aggregate not provided, cannot check aggregate provisioning limits")
	}

	// lookup aggregate
	aggrSpaceResponse, aggrSpaceErr := client.AggrSpaceGetIterRequest(aggregate)
	if aggrSpaceErr != nil {
		return aggrSpaceErr
	}

	// iterate over results
	if aggrSpaceResponse.Result.AttributesListPtr != nil {
		for _, aggrSpace := range aggrSpaceResponse.Result.AttributesListPtr.SpaceInformationPtr {
			aggrName := aggrSpace.Aggregate()
			if aggregate != aggrName {
				log.Debugf("Skipping " + aggrName)
				continue
			}

			log.WithFields(log.Fields{
				"aggrName":                            aggrName,
				"size":                                aggrSpace.AggregateSize(),
				"volumeFootprints":                    aggrSpace.VolumeFootprints(),
				"volumeFootprintsPercent":             aggrSpace.VolumeFootprintsPercent(),
				"usedIncludingSnapshotReserve":        aggrSpace.UsedIncludingSnapshotReserve(),
				"usedIncludingSnapshotReservePercent": aggrSpace.UsedIncludingSnapshotReservePercent(),
			}).Info("Dumping aggregate space")

			if limitAggregateUsage != "" {
				percentLimit, parseErr := strconv.ParseFloat(limitAggregateUsage, 64)
				if parseErr != nil {
					return parseErr
				}

				usedIncludingSnapshotReserve := float64(aggrSpace.UsedIncludingSnapshotReserve())
				aggregateSize := float64(aggrSpace.AggregateSize())

				spaceReserveIsThick := false
				if spaceReserve == "volume" {
					spaceReserveIsThick = true
				}

				if spaceReserveIsThick {
					// we SHOULD include the requestedSize in our computation
					percentUsedWithRequest := ((usedIncludingSnapshotReserve + requestedSize) / aggregateSize) * 100.0
					log.WithFields(log.Fields{
						"percentUsedWithRequest": percentUsedWithRequest,
						"percentLimit":           percentLimit,
						"spaceReserve":           spaceReserve,
					}).Debugf("Checking usage percentage limits")

					if percentUsedWithRequest >= percentLimit {
						errorMessage := fmt.Sprintf("aggregate usage of %.2f %% would exceed the limit of %.2f %%",
							percentUsedWithRequest, percentLimit)
						return errors.New(errorMessage)
					}
				} else {
					// we should NOT include the requestedSize in our computation
					percentUsedWithoutRequest := ((usedIncludingSnapshotReserve) / aggregateSize) * 100.0
					log.WithFields(log.Fields{
						"percentUsedWithoutRequest": percentUsedWithoutRequest,
						"percentLimit":              percentLimit,
						"spaceReserve":              spaceReserve,
					}).Debugf("Checking usage percentage limits")

					if percentUsedWithoutRequest >= percentLimit {
						errorMessage := fmt.Sprintf("aggregate usage of %.2f %% exceeds the limit of %.2f %%",
							percentUsedWithoutRequest, percentLimit)
						return errors.New(errorMessage)
					}
				}
			}

			log.Debugf("Request within specicifed limits, going to create.")
			return nil
		}
	}

	return errors.New("could not find aggregate, cannot check aggregate provisioning limits for " + aggregate)
}

func GetVolumeSize(sizeBytes uint64, config drivers.OntapStorageDriverConfig) (uint64, error) {

	if sizeBytes == 0 {
		defaultSize, _ := utils.ConvertSizeToBytes(config.Size)
		sizeBytes, _ = strconv.ParseUint(defaultSize, 10, 64)
	}
	if sizeBytes < MinimumVolumeSizeBytes {
		return 0, fmt.Errorf("requested volume size (%d bytes) is too small; "+
			"the minimum volume size is %d bytes", sizeBytes, MinimumVolumeSizeBytes)
	}
	return sizeBytes, nil
}

func GetSnapshotReserve(snapshotPolicy, snapshotReserve string) (int, error) {

	if snapshotReserve != "" {
		// snapshotReserve defaults to "", so if it is explicitly set
		// (either in config or create options), honor the value.
		snapshotReserveInt64, err := strconv.ParseInt(snapshotReserve, 10, 64)
		if err != nil {
			return api.NumericalValueNotSet, err
		}
		return int(snapshotReserveInt64), nil
	} else {
		// If snapshotReserve isn't set, then look at snapshotPolicy.  If the policy is "none",
		// return 0.  Otherwise return -1, indicating that ONTAP should use its own default value.
		if snapshotPolicy == "none" {
			return 0, nil
		} else {
			return api.NumericalValueNotSet, nil
		}
	}
}

// EMSHeartbeat logs an ASUP message on a timer
// view them via filer::> event log show -severity NOTICE
func EMSHeartbeat(driver StorageDriver) {

	// log an informational message on a timer
	hostname, err := os.Hostname()
	if err != nil {
		log.Warnf("Could not determine hostname. %v", err)
		hostname = "unknown"
	}

	message, _ := json.Marshal(driver.GetTelemetry())

	emsResponse, err := driver.GetAPI().EmsAutosupportLog(
		strconv.Itoa(drivers.ConfigVersion), false, "heartbeat", hostname,
		string(message), 1, tridentconfig.OrchestratorName, 5)

	if err = api.GetError(emsResponse, err); err != nil {
		log.WithFields(log.Fields{
			"driver": driver.Name(),
			"error":  err,
		}).Error("Error logging EMS message.")
	} else {
		log.WithField("driver", driver.Name()).Debug("Logged EMS message.")
	}
}

const MSecPerHour = 1000 * 60 * 60 // millis * seconds * minutes

// probeForVolume polls for the ONTAP volume to appear, with backoff retry logic
func probeForVolume(name string, client *api.Client) error {
	checkVolumeExists := func() error {
		volExists, err := client.VolumeExists(name)
		if err != nil {
			return err
		}
		if !volExists {
			return fmt.Errorf("volume %v does not yet exist", name)
		}
		return nil
	}
	volumeExistsNotify := func(err error, duration time.Duration) {
		log.WithField("increment", duration).Debug("Volume not yet present, waiting.")
	}
	volumeBackoff := backoff.NewExponentialBackOff()
	volumeBackoff.InitialInterval = 1 * time.Second
	volumeBackoff.Multiplier = 2
	volumeBackoff.RandomizationFactor = 0.1
	volumeBackoff.MaxElapsedTime = 30 * time.Second

	// Run the volume check using an exponential backoff
	if err := backoff.RetryNotify(checkVolumeExists, volumeBackoff, volumeExistsNotify); err != nil {
		log.WithField("volume", name).Warnf("Could not find volume after %3.2f seconds.", volumeBackoff.MaxElapsedTime.Seconds())
		return fmt.Errorf("volume %v does not exist", name)
	} else {
		log.WithField("volume", name).Debug("Volume found.")
		return nil
	}
}

// Create a volume clone
func CreateOntapClone(
	name, source, snapshot string, split bool, config *drivers.OntapStorageDriverConfig, client *api.Client,
) error {

	if config.DebugTraceFlags["method"] {
		fields := log.Fields{
			"Method":   "CreateOntapClone",
			"Type":     "ontap_common",
			"name":     name,
			"source":   source,
			"snapshot": snapshot,
			"split":    split,
		}
		log.WithFields(fields).Debug(">>>> CreateOntapClone")
		defer log.WithFields(fields).Debug("<<<< CreateOntapClone")
	}

	// If the specified volume already exists, return an error
	volExists, err := client.VolumeExists(name)
	if err != nil {
		return fmt.Errorf("error checking for existing volume: %v", err)
	}
	if volExists {
		return fmt.Errorf("volume %s already exists", name)
	}

	// If no specific snapshot was requested, create one
	if snapshot == "" {
		// This is golang being stupid: https://golang.org/pkg/time/#Time.Format
		snapshot = time.Now().UTC().Format("20060102T150405Z")
		snapResponse, err := client.SnapshotCreate(snapshot, source)
		if err = api.GetError(snapResponse, err); err != nil {
			return fmt.Errorf("error creating snapshot: %v", err)
		}
	}

	// Create the clone based on a snapshot
	cloneResponse, err := client.VolumeCloneCreate(name, source, snapshot)
	if err != nil {
		return fmt.Errorf("error creating clone: %v", err)
	}
	if zerr := api.NewZapiError(cloneResponse); !zerr.IsPassed() {
		if zerr.Code() == azgo.EOBJECTNOTFOUND {
			return fmt.Errorf("snapshot %s does not exist in volume %s", snapshot, source)
		} else if zerr.IsFailedToLoadJobError() {
			fields := log.Fields{
				"zerr": zerr,
			}
			log.WithFields(fields).Warn("Problem encountered during the clone create operation, attempting to verify the clone was actually created")
			if volumeLookupError := probeForVolume(name, client); volumeLookupError != nil {
				return volumeLookupError
			}
		} else {
			return fmt.Errorf("error creating clone: %v", zerr)
		}
	}

	if config.StorageDriverName == drivers.OntapNASStorageDriverName {
		// Mount the new volume
		mountResponse, err := client.VolumeMount(name, "/"+name)
		if err = api.GetError(mountResponse, err); err != nil {
			return fmt.Errorf("error mounting volume to junction: %v", err)
		}
	}

	// Split the clone if requested
	if split {
		splitResponse, err := client.VolumeCloneSplitStart(name)
		if err = api.GetError(splitResponse, err); err != nil {
			return fmt.Errorf("error splitting clone: %v", err)
		}
	}

	return nil
}

// CreateOntapSnapshot creates a snapshot for the given volume
func CreateOntapSnapshot(
	snapshotName, sourceVolName string, config *drivers.OntapStorageDriverConfig, client *api.Client,
) (*storage.Snapshot, error) {

	if config.DebugTraceFlags["method"] {
		fields := log.Fields{
			"Method":       "CreateOntapSnapshot",
			"Type":         "ontap_common",
			"snapshotName": snapshotName,
			"sourceVolume": sourceVolName,
		}
		log.WithFields(fields).Debug(">>>> CreateOntapSnapshot")
		defer log.WithFields(fields).Debug("<<<< CreateOntapSnapshot")
	}

	// If the specified volume doesn't exist, return error
	volExists, err := client.VolumeExists(sourceVolName)
	if err != nil {
		return nil, fmt.Errorf("error checking for existing volume: %v", err)
	}
	if !volExists {
		return nil, fmt.Errorf("volume %s does not exist", sourceVolName)
	}

	snapResponse, err := client.SnapshotCreate(snapshotName, sourceVolName)
	if err = api.GetError(snapResponse, err); err != nil {
		return nil, fmt.Errorf("could not create snapshot: %v", err)
	}

	// Fetching list of snapshots to get snapshot access time
	snapListResponse, err := client.SnapshotGetByVolume(sourceVolName)
	if err = api.GetError(snapListResponse, err); err != nil {
		return nil, fmt.Errorf("error enumerating snapshots: %v", err)
	}
	if snapListResponse.Result.AttributesListPtr != nil {
		for _, snap := range snapListResponse.Result.AttributesListPtr.SnapshotInfoPtr {
			if snap.Name() == snapshotName {
				return &storage.Snapshot{
					Name:    snapshotName,
					Created: time.Unix(int64(snap.AccessTime()), 0).UTC().Format(time.RFC3339),
					ID:      snap.SnapshotInstanceUuid(),
				}, nil
			}
		}
	}
	return nil, fmt.Errorf("could not find snapshot %s for souce volume %s", snapshotName, sourceVolName)
}

// Return the list of snapshots associated with the named volume
func GetSnapshotList(name string, config *drivers.OntapStorageDriverConfig, client *api.Client) ([]storage.Snapshot, error) {

	if config.DebugTraceFlags["method"] {
		fields := log.Fields{
			"Method": "GetSnapshotList",
			"Type":   "ontap_common",
			"name":   name,
		}
		log.WithFields(fields).Debug(">>>> GetSnapshotList")
		defer log.WithFields(fields).Debug("<<<< GetSnapshotList")
	}

	snapResponse, err := client.SnapshotGetByVolume(name)
	if err = api.GetError(snapResponse, err); err != nil {
		return nil, fmt.Errorf("error enumerating snapshots: %v", err)
	}

	log.Debugf("Returned %v snapshots.", snapResponse.Result.NumRecords())
	snapshots := []storage.Snapshot{}

	if snapResponse.Result.AttributesListPtr != nil {
		for _, snap := range snapResponse.Result.AttributesListPtr.SnapshotInfoPtr {

			log.WithFields(log.Fields{
				"name":       snap.Name(),
				"accessTime": snap.AccessTime(),
			}).Debug("Snapshot")

			// Time format: yyyy-mm-ddThh:mm:ssZ
			snapTime := time.Unix(int64(snap.AccessTime()), 0).UTC().Format("2006-01-02T15:04:05Z")

<<<<<<< HEAD
			snapshots = append(snapshots, storage.Snapshot{snap.Name(), snapTime, snap.SnapshotInstanceUuid()})
=======
			snapshots = append(snapshots, storage.Snapshot{Name: snap.Name(), Created: snapTime})
>>>>>>> ecd48a17
		}
	}

	return snapshots, nil
}

// GetVolume checks for the existence of a volume.  It returns nil if the volume
// exists and an error if it does not (or the API call fails).
func GetVolume(name string, client *api.Client, config *drivers.OntapStorageDriverConfig) error {

	if config.DebugTraceFlags["method"] {
		fields := log.Fields{"Method": "GetVolume", "Type": "ontap_common"}
		log.WithFields(fields).Debug(">>>> GetVolume")
		defer log.WithFields(fields).Debug("<<<< GetVolume")
	}

	volExists, err := client.VolumeExists(name)
	if err != nil {
		return fmt.Errorf("error checking for existing volume: %v", err)
	}
	if !volExists {
		log.WithField("flexvol", name).Debug("Flexvol not found.")
		return fmt.Errorf("volume %s does not exist", name)
	}

	return nil
}

// UpdateLoadSharingMirrors checks for the present of LS mirrors on the SVM root volume, and if
// present, starts an update and waits for them to become idle.
func UpdateLoadSharingMirrors(client *api.Client) {

	// We care about LS mirrors on the SVM root volume, so get the root volume name
	rootVolumeResponse, err := client.VolumeGetRootName()
	if err = api.GetError(rootVolumeResponse, err); err != nil {
		log.Warnf("Error getting SVM root volume. %v", err)
		return
	}
	rootVolume := rootVolumeResponse.Result.Volume()

	// Check for LS mirrors on the SVM root volume
	mirrorGetResponse, err := client.SnapmirrorGetLoadSharingMirrors(rootVolume)
	if err = api.GetError(rootVolumeResponse, err); err != nil {
		log.Warnf("Error getting load-sharing mirrors for SVM root volume. %v", err)
		return
	}
	if mirrorGetResponse.Result.NumRecords() == 0 {
		// None found, so nothing more to do
		log.WithField("rootVolume", rootVolume).Debug("SVM root volume has no load-sharing mirrors.")
		return
	}

	// One or more LS mirrors found, so issue an update
	if mirrorGetResponse.Result.AttributesListPtr != nil {
		mirrorSourceLocation := mirrorGetResponse.Result.AttributesListPtr.SnapmirrorInfoPtr[0].SourceLocation()
		_, err = client.SnapmirrorUpdateLoadSharingMirrors(mirrorSourceLocation)
		if err = api.GetError(rootVolumeResponse, err); err != nil {
			log.Warnf("Error updating load-sharing mirrors for SVM root volume. %v", err)
			return
		}
	} else {
		log.Warnf("Error updating load-sharing mirrors for SVM root volume. %v", err)
		return
	}

	// Wait for LS mirrors to become idle
	timeout := time.Now().Add(LSMirrorIdleTimeoutSecs * time.Second)
	for {
		time.Sleep(1 * time.Second)
		log.Debug("Load-sharing mirrors not yet idle, polling...")

		mirrorGetResponse, err = client.SnapmirrorGetLoadSharingMirrors(rootVolume)
		if err = api.GetError(rootVolumeResponse, err); err != nil {
			log.Warnf("Error getting load-sharing mirrors for SVM root volume. %v", err)
			break
		}
		if mirrorGetResponse.Result.NumRecords() == 0 {
			log.WithField("rootVolume", rootVolume).Debug("SVM root volume has no load-sharing mirrors.")
			break
		}

		// Ensure all mirrors are idle
		idle := true
		if mirrorGetResponse.Result.AttributesListPtr != nil {
			for _, mirror := range mirrorGetResponse.Result.AttributesListPtr.SnapmirrorInfoPtr {
				if mirror.RelationshipStatusPtr == nil || mirror.RelationshipStatus() != "idle" {
					idle = false
				}
			}
		}

		if idle {
			log.Debug("Load-sharing mirrors idle.")
			break
		}

		// Don't wait forever
		if time.Now().After(timeout) {
			log.Warning("Load-sharing mirrors not yet idle, giving up.")
			break
		}
	}
}

type ontapPerformanceClass string

const (
	ontapHDD    ontapPerformanceClass = "hdd"
	ontapHybrid ontapPerformanceClass = "hybrid"
	ontapSSD    ontapPerformanceClass = "ssd"
)

var ontapPerformanceClasses = map[ontapPerformanceClass]map[string]sa.Offer{
	ontapHDD:    {sa.Media: sa.NewStringOffer(sa.HDD)},
	ontapHybrid: {sa.Media: sa.NewStringOffer(sa.Hybrid)},
	ontapSSD:    {sa.Media: sa.NewStringOffer(sa.SSD)},
}

// getStorageBackendSpecsCommon discovers the aggregates assigned to the configured SVM, and it updates the specified Backend
// object with StoragePools and their associated attributes.
func getStorageBackendSpecsCommon(
	d StorageDriver, backend *storage.Backend, poolAttributes map[string]sa.Offer,
) (err error) {

	client := d.GetAPI()
	config := d.GetConfig()
	driverName := d.Name()

	// Handle panics from the API layer
	defer func() {
		if r := recover(); r != nil {
			err = fmt.Errorf("unable to inspect ONTAP backend: %v\nStack trace:\n%s", r, debug.Stack())
		}
	}()

	// Get the aggregates assigned to the SVM.  There must be at least one!
	vserverAggrs, err := client.VserverGetAggregateNames()
	if err != nil {
		return
	}
	if len(vserverAggrs) == 0 {
		err = fmt.Errorf("SVM %s has no assigned aggregates", config.SVM)
		return
	}

	log.WithFields(log.Fields{
		"svm":   config.SVM,
		"pools": vserverAggrs,
	}).Debug("Read storage pools assigned to SVM.")

	// Define a storage pool for each of the SVM's aggregates
	storagePools := make(map[string]*storage.Pool)
	for _, aggrName := range vserverAggrs {
		storagePools[aggrName] = storage.NewStoragePool(backend, aggrName)
	}

	// Use all assigned aggregates unless 'aggregate' is set in the config
	if config.Aggregate != "" {

		// Make sure the configured aggregate is available to the SVM
		if _, ok := storagePools[config.Aggregate]; !ok {
			err = fmt.Errorf("the assigned aggregates for SVM %s do not include the configured aggregate %s",
				config.SVM, config.Aggregate)
			return
		}

		log.WithFields(log.Fields{
			"driverName": driverName,
			"aggregate":  config.Aggregate,
		}).Debug("Provisioning will be restricted to the aggregate set in the backend config.")

		storagePools = make(map[string]*storage.Pool)
		storagePools[config.Aggregate] = storage.NewStoragePool(backend, config.Aggregate)
	}

	// Update pools with aggregate info (i.e. MediaType) using the best means possible
	var aggrErr error
	if client.SupportsFeature(api.VServerShowAggr) {
		aggrErr = getVserverAggregateAttributes(d, &storagePools)
	} else {
		aggrErr = getClusterAggregateAttributes(d, &storagePools)
	}

	if zerr, ok := aggrErr.(api.ZapiError); ok && zerr.IsScopeError() {
		log.WithFields(log.Fields{
			"username": config.Username,
		}).Warn("User has insufficient privileges to obtain aggregate info. " +
			"Storage classes with physical attributes such as 'media' will not match pools on this backend.")
	} else if aggrErr != nil {
		log.Errorf("Could not obtain aggregate info; storage classes with physical attributes such as 'media' will"+
			" not match pools on this backend: %v.", aggrErr)
	}

	// Add attributes common to each pool and register pools with backend
	for _, pool := range storagePools {

		for attrName, offer := range poolAttributes {
			pool.Attributes[attrName] = offer
		}

		backend.AddStoragePool(pool)
	}

	return
}

// getVserverAggregateAttributes gets pool attributes using vserver-show-aggr-get-iter, which will only succeed on Data ONTAP 9 and later.
// If the aggregate attributes are read successfully, the pools passed to this function are updated accordingly.
func getVserverAggregateAttributes(d StorageDriver, storagePools *map[string]*storage.Pool) error {

	result, err := d.GetAPI().VserverShowAggrGetIterRequest()
	if err != nil {
		return err
	}
	if zerr := api.NewZapiError(result.Result); !zerr.IsPassed() {
		return zerr
	}

	if result.Result.AttributesListPtr != nil {
		for _, aggr := range result.Result.AttributesListPtr.ShowAggregatesPtr {
			aggrName := string(aggr.AggregateName())
			aggrType := aggr.AggregateType()

			// Find matching pool.  There are likely more aggregates in the cluster than those assigned to this backend's SVM.
			pool, ok := (*storagePools)[aggrName]
			if !ok {
				continue
			}

			// Get the storage attributes (i.e. MediaType) corresponding to the aggregate type
			storageAttrs, ok := ontapPerformanceClasses[ontapPerformanceClass(aggrType)]
			if !ok {
				log.WithFields(log.Fields{
					"aggregate": aggrName,
					"mediaType": aggrType,
				}).Debug("Aggregate has unknown performance characteristics.")

				continue
			}

			log.WithFields(log.Fields{
				"aggregate": aggrName,
				"mediaType": aggrType,
			}).Debug("Read aggregate attributes.")

			// Update the pool with the aggregate storage attributes
			for attrName, attr := range storageAttrs {
				pool.Attributes[attrName] = attr
			}
		}
	}

	return nil
}

// getClusterAggregateAttributes gets pool attributes using aggr-get-iter, which will only succeed for cluster-scoped users
// with adequate permissions.  If the aggregate attributes are read successfully, the pools passed to this function are updated
// accordingly.
func getClusterAggregateAttributes(d StorageDriver, storagePools *map[string]*storage.Pool) error {

	result, err := d.GetAPI().AggrGetIterRequest()
	if err != nil {
		return err
	}
	if zerr := api.NewZapiError(result.Result); !zerr.IsPassed() {
		return zerr
	}

	if result.Result.AttributesListPtr != nil {
		for _, aggr := range result.Result.AttributesListPtr.AggrAttributesPtr {
			aggrName := aggr.AggregateName()
			aggrRaidAttrs := aggr.AggrRaidAttributes()
			aggrType := aggrRaidAttrs.AggregateType()

			// Find matching pool.  There are likely more aggregates in the cluster than those assigned to this backend's SVM.
			pool, ok := (*storagePools)[aggrName]
			if !ok {
				continue
			}

			// Get the storage attributes (i.e. MediaType) corresponding to the aggregate type
			storageAttrs, ok := ontapPerformanceClasses[ontapPerformanceClass(aggrType)]
			if !ok {
				log.WithFields(log.Fields{
					"aggregate": aggrName,
					"mediaType": aggrType,
				}).Debug("Aggregate has unknown performance characteristics.")

				continue
			}

			log.WithFields(log.Fields{
				"aggregate": aggrName,
				"mediaType": aggrType,
			}).Debug("Read aggregate attributes.")

			// Update the pool with the aggregate storage attributes
			for attrName, attr := range storageAttrs {
				pool.Attributes[attrName] = attr
			}
		}
	}

	return nil
}

func getVolumeOptsCommon(
	volConfig *storage.VolumeConfig,
	pool *storage.Pool,
	requests map[string]sa.Request,
) map[string]string {
	opts := make(map[string]string)
	if pool != nil {
		opts["aggregate"] = pool.Name
	}
	if provisioningTypeReq, ok := requests[sa.ProvisioningType]; ok {
		if p, ok := provisioningTypeReq.Value().(string); ok {
			if p == "thin" {
				opts["spaceReserve"] = "none"
			} else if p == "thick" {
				// p will equal "thick" here
				opts["spaceReserve"] = "volume"
			} else {
				log.WithFields(log.Fields{
					"provisioner":      "ONTAP",
					"method":           "getVolumeOptsCommon",
					"provisioningType": provisioningTypeReq.Value(),
				}).Warnf("Expected 'thick' or 'thin' for %s; ignoring.",
					sa.ProvisioningType)
			}
		} else {
			log.WithFields(log.Fields{
				"provisioner":      "ONTAP",
				"method":           "getVolumeOptsCommon",
				"provisioningType": provisioningTypeReq.Value(),
			}).Warnf("Expected string for %s; ignoring.", sa.ProvisioningType)
		}
	}
	if encryptionReq, ok := requests[sa.Encryption]; ok {
		if encryption, ok := encryptionReq.Value().(bool); ok {
			if encryption {
				opts["encryption"] = "true"
			}
		} else {
			log.WithFields(log.Fields{
				"provisioner": "ONTAP",
				"method":      "getVolumeOptsCommon",
				"encryption":  encryptionReq.Value(),
			}).Warnf("Expected bool for %s; ignoring.", sa.Encryption)
		}
	}
	if volConfig.SnapshotPolicy != "" {
		opts["snapshotPolicy"] = volConfig.SnapshotPolicy
	}
	if volConfig.SnapshotReserve != "" {
		opts["snapshotReserve"] = volConfig.SnapshotReserve
	}
	if volConfig.UnixPermissions != "" {
		opts["unixPermissions"] = volConfig.UnixPermissions
	}
	if volConfig.SnapshotDir != "" {
		opts["snapshotDir"] = volConfig.SnapshotDir
	}
	if volConfig.ExportPolicy != "" {
		opts["exportPolicy"] = volConfig.ExportPolicy
	}
	if volConfig.SpaceReserve != "" {
		opts["spaceReserve"] = volConfig.SpaceReserve
	}
	if volConfig.SecurityStyle != "" {
		opts["securityStyle"] = volConfig.SecurityStyle
	}
	if volConfig.SplitOnClone != "" {
		opts["splitOnClone"] = volConfig.SplitOnClone
	}
	if volConfig.FileSystem != "" {
		opts["fileSystemType"] = volConfig.FileSystem
	}
	if volConfig.Encryption != "" {
		opts["encryption"] = volConfig.Encryption
	}

	return opts
}

func getInternalVolumeNameCommon(commonConfig *drivers.CommonStorageDriverConfig, name string) string {

	if tridentconfig.UsingPassthroughStore {
		// With a passthrough store, the name mapping must remain reversible
		return *commonConfig.StoragePrefix + name
	} else {
		// With an external store, any transformation of the name is fine
		internal := drivers.GetCommonInternalVolumeName(commonConfig, name)
		internal = strings.Replace(internal, "-", "_", -1)  // ONTAP disallows hyphens
		internal = strings.Replace(internal, ".", "_", -1)  // ONTAP disallows periods
		internal = strings.Replace(internal, "__", "_", -1) // Remove any double underscores
		return internal
	}
}

func createPrepareCommon(d storage.Driver, volConfig *storage.VolumeConfig) error {

	volConfig.InternalName = d.GetInternalVolumeName(volConfig.Name)

	if volConfig.CloneSourceVolume != "" {
		volConfig.CloneSourceVolumeInternal =
			d.GetInternalVolumeName(volConfig.CloneSourceVolume)
	}

	return nil
}

func getExternalConfig(config drivers.OntapStorageDriverConfig) interface{} {

	// Clone the config so we don't risk altering the original
	var cloneConfig drivers.OntapStorageDriverConfig
	drivers.Clone(config, &cloneConfig)

	drivers.SanitizeCommonStorageDriverConfig(cloneConfig.CommonStorageDriverConfig)
	cloneConfig.Username = "" // redact the username
	cloneConfig.Password = "" // redact the password
	return cloneConfig
}

// resizeValidation performs needed validation checks prior to the resize operation.
func resizeValidation(name string, sizeBytes uint64,
	volumeExists func(string) (bool, error),
	volumeSize func(string) (int, error)) (uint64, error) {

	// Check that volume exists
	volExists, err := volumeExists(name)
	if err != nil {
		log.WithField("error", err).Errorf("Error checking for existing volume.")
		return 0, fmt.Errorf("error occurred checking for existing volume")
	}
	if !volExists {
		return 0, fmt.Errorf("volume %s does not exist", name)
	}

	// Check that current size is smaller than requested size
	volSize, err := volumeSize(name)
	if err != nil {
		log.WithField("error", err).Errorf("Error checking volume size.")
		return 0, fmt.Errorf("error occurred when checking volume size")
	}
	volSizeBytes := uint64(volSize)

	if sizeBytes < volSizeBytes {
		return 0, fmt.Errorf("requested size %d is less than existing volume size %d", sizeBytes, volSize)
	}

	return volSizeBytes, nil
}<|MERGE_RESOLUTION|>--- conflicted
+++ resolved
@@ -843,11 +843,7 @@
 			// Time format: yyyy-mm-ddThh:mm:ssZ
 			snapTime := time.Unix(int64(snap.AccessTime()), 0).UTC().Format("2006-01-02T15:04:05Z")
 
-<<<<<<< HEAD
-			snapshots = append(snapshots, storage.Snapshot{snap.Name(), snapTime, snap.SnapshotInstanceUuid()})
-=======
 			snapshots = append(snapshots, storage.Snapshot{Name: snap.Name(), Created: snapTime})
->>>>>>> ecd48a17
 		}
 	}
 

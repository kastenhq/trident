--- conflicted
+++ resolved
@@ -949,7 +949,128 @@
 	}
 }
 
-<<<<<<< HEAD
+func TestEtcdv3AddGetDeleteNode(t *testing.T) {
+	p, err := NewEtcdClientV3(*etcdV3)
+	initialNode := &utils.Node{
+		Name: "testNode",
+		IQN:  "myIQN",
+		IPs:  []string{"1.1.1.1", "2.2.2.2"},
+	}
+
+	if err := p.AddOrUpdateNode(initialNode); err != nil {
+		t.Fatal(err.Error())
+	}
+
+	retrievedNode, err := p.GetNode(initialNode.Name)
+	if err != nil {
+		t.Error(err.Error())
+	}
+
+	if !reflect.DeepEqual(retrievedNode, initialNode) {
+		t.Errorf("Incorrect node added to persistence; expected %v, found %v", initialNode, retrievedNode)
+	}
+
+	if err := p.DeleteNode(initialNode); err != nil {
+		t.Fatal(err.Error())
+	}
+}
+
+func TestEtcdv3UpdateNode(t *testing.T) {
+	p, err := NewEtcdClientV3(*etcdV3)
+	initialNode := &utils.Node{
+		Name: "testNode",
+		IQN:  "myIQN",
+		IPs:  []string{"1.1.1.1", "2.2.2.2"},
+	}
+
+	if err := p.AddOrUpdateNode(initialNode); err != nil {
+		t.Fatal(err.Error())
+	}
+	defer p.DeleteNode(initialNode)
+
+	updateNode := &utils.Node{
+		Name: "testNode",
+		IQN:  "myOtherIQN",
+		IPs:  []string{"3.3.3.3", "4.4.4.4"},
+	}
+
+	if err := p.AddOrUpdateNode(updateNode); err != nil {
+		t.Fatal(err.Error())
+	}
+
+	retrievedNode, err := p.GetNode(initialNode.Name)
+	if err != nil {
+		t.Error(err.Error())
+	}
+
+	if !reflect.DeepEqual(retrievedNode, updateNode) {
+		t.Errorf("Incorrect node added to persistence; expected %v, found %v", updateNode, retrievedNode)
+	}
+}
+
+func TestEtcdv3GetNodes(t *testing.T) {
+	p, err := NewEtcdClientV3(*etcdV3)
+	initialNodes := make([]*utils.Node, 0)
+	initialNode1 := &utils.Node{
+		Name: "testNode",
+		IQN:  "myIQN",
+		IPs:  []string{"1.1.1.1", "2.2.2.2"},
+	}
+
+	if err := p.AddOrUpdateNode(initialNode1); err != nil {
+		t.Fatal(err.Error())
+	}
+	defer p.DeleteNode(initialNode1)
+	initialNodes = append(initialNodes, initialNode1)
+
+	initialNode2 := &utils.Node{
+		Name: "testNode2",
+		IQN:  "myOtherIQN",
+		IPs:  []string{"3.3.3.3", "4.4.4.4"},
+	}
+
+	if err := p.AddOrUpdateNode(initialNode2); err != nil {
+		t.Fatal(err.Error())
+	}
+	defer p.DeleteNode(initialNode2)
+	initialNodes = append(initialNodes, initialNode2)
+
+	retrievedNodes, err := p.GetNodes()
+	if err != nil {
+		t.Error(err.Error())
+	}
+
+	if !unorderedNodeSlicesEqual(retrievedNodes, initialNodes) {
+		t.Error("Incorrect nodes returned from persistence")
+	}
+}
+
+func unorderedNodeSlicesEqual(x, y []*utils.Node) bool {
+	if len(x) != len(y) {
+		return false
+	}
+	// create a map of node names -> int
+	diff := make(map[string]int, len(x))
+	for _, _x := range x {
+		// 0 value for int is 0, so just increment a counter for the string
+		diff[_x.Name]++
+	}
+	for _, _y := range y {
+		// If the node _y is not in diff bail out early
+		if _, ok := diff[_y.Name]; !ok {
+			return false
+		}
+		diff[_y.Name] -= 1
+		if diff[_y.Name] == 0 {
+			delete(diff, _y.Name)
+		}
+	}
+	if len(diff) == 0 {
+		return true
+	}
+	return false
+}
+
 func TestEtcdv3Snapshot(t *testing.T) {
 	p, err := NewEtcdClientV3(*etcdV3)
 
@@ -976,126 +1097,4 @@
 		recoveredSnapshot.ID != snap1.ID {
 		t.Error("Recovered snapshot does not match!")
 	}
-=======
-func TestEtcdv3AddGetDeleteNode(t *testing.T) {
-	p, err := NewEtcdClientV3(*etcdV3)
-	initialNode := &utils.Node{
-		Name: "testNode",
-		IQN:  "myIQN",
-		IPs:  []string{"1.1.1.1", "2.2.2.2"},
-	}
-
-	if err := p.AddOrUpdateNode(initialNode); err != nil {
-		t.Fatal(err.Error())
-	}
-
-	retrievedNode, err := p.GetNode(initialNode.Name)
-	if err != nil {
-		t.Error(err.Error())
-	}
-
-	if !reflect.DeepEqual(retrievedNode, initialNode) {
-		t.Errorf("Incorrect node added to persistence; expected %v, found %v", initialNode, retrievedNode)
-	}
-
-	if err := p.DeleteNode(initialNode); err != nil {
-		t.Fatal(err.Error())
-	}
-}
-
-func TestEtcdv3UpdateNode(t *testing.T) {
-	p, err := NewEtcdClientV3(*etcdV3)
-	initialNode := &utils.Node{
-		Name: "testNode",
-		IQN:  "myIQN",
-		IPs:  []string{"1.1.1.1", "2.2.2.2"},
-	}
-
-	if err := p.AddOrUpdateNode(initialNode); err != nil {
-		t.Fatal(err.Error())
-	}
-	defer p.DeleteNode(initialNode)
-
-	updateNode := &utils.Node{
-		Name: "testNode",
-		IQN:  "myOtherIQN",
-		IPs:  []string{"3.3.3.3", "4.4.4.4"},
-	}
-
-	if err := p.AddOrUpdateNode(updateNode); err != nil {
-		t.Fatal(err.Error())
-	}
-
-	retrievedNode, err := p.GetNode(initialNode.Name)
-	if err != nil {
-		t.Error(err.Error())
-	}
-
-	if !reflect.DeepEqual(retrievedNode, updateNode) {
-		t.Errorf("Incorrect node added to persistence; expected %v, found %v", updateNode, retrievedNode)
-	}
-}
-
-func TestEtcdv3GetNodes(t *testing.T) {
-	p, err := NewEtcdClientV3(*etcdV3)
-	initialNodes := make([]*utils.Node, 0)
-	initialNode1 := &utils.Node{
-		Name: "testNode",
-		IQN:  "myIQN",
-		IPs:  []string{"1.1.1.1", "2.2.2.2"},
-	}
-
-	if err := p.AddOrUpdateNode(initialNode1); err != nil {
-		t.Fatal(err.Error())
-	}
-	defer p.DeleteNode(initialNode1)
-	initialNodes = append(initialNodes, initialNode1)
-
-	initialNode2 := &utils.Node{
-		Name: "testNode2",
-		IQN:  "myOtherIQN",
-		IPs:  []string{"3.3.3.3", "4.4.4.4"},
-	}
-
-	if err := p.AddOrUpdateNode(initialNode2); err != nil {
-		t.Fatal(err.Error())
-	}
-	defer p.DeleteNode(initialNode2)
-	initialNodes = append(initialNodes, initialNode2)
-
-	retrievedNodes, err := p.GetNodes()
-	if err != nil {
-		t.Error(err.Error())
-	}
-
-	if !unorderedNodeSlicesEqual(retrievedNodes, initialNodes) {
-		t.Error("Incorrect nodes returned from persistence")
-	}
-}
-
-func unorderedNodeSlicesEqual(x, y []*utils.Node) bool {
-	if len(x) != len(y) {
-		return false
-	}
-	// create a map of node names -> int
-	diff := make(map[string]int, len(x))
-	for _, _x := range x {
-		// 0 value for int is 0, so just increment a counter for the string
-		diff[_x.Name]++
-	}
-	for _, _y := range y {
-		// If the node _y is not in diff bail out early
-		if _, ok := diff[_y.Name]; !ok {
-			return false
-		}
-		diff[_y.Name] -= 1
-		if diff[_y.Name] == 0 {
-			delete(diff, _y.Name)
-		}
-	}
-	if len(diff) == 0 {
-		return true
-	}
-	return false
->>>>>>> b103cff9
 }
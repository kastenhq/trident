// Copyright 2019 NetApp, Inc. All Rights Reserved.

package persistentstore

import (
	"encoding/json"
	"flag"
	"fmt"
	"reflect"
	"strconv"
	"testing"
	"time"

	log "github.com/sirupsen/logrus"

	"github.com/netapp/trident/config"
	"github.com/netapp/trident/storage"
	"github.com/netapp/trident/storage_attribute"
	"github.com/netapp/trident/storage_class"
	drivers "github.com/netapp/trident/storage_drivers"
	"github.com/netapp/trident/storage_drivers/ontap"
	"github.com/netapp/trident/storage_drivers/solidfire"
	"github.com/netapp/trident/utils"
)

var (
	etcdV2 = flag.String("etcd_v2", "http://127.0.0.1:8001", "etcd server (v2 API)")
	debug  = flag.Bool("debug", false, "Enable debugging output")

	storagePool = "aggr1"
)

func init() {
	flag.Parse()
	if *debug {
		log.SetLevel(log.DebugLevel)
	}
}

func TestNewEtcdClientV2(t *testing.T) {
	p, err := NewEtcdClientV2(*etcdV2)
	if p == nil || err != nil {
		t.Errorf("Failed to create a working etcdv2 client in %v!",
			config.PersistentStoreBootstrapTimeout)
	}
}

func TestEtcdv2InvalidClient(t *testing.T) {
	_, err := NewEtcdClientV2("http://127.0.0.1:9999")
	if err != nil && MatchUnavailableClusterErr(err) {
	} else {
		t.Error("Invalid client wasn't caught!")
	}
}

func TestEtcdv2CRUD(t *testing.T) {
	p, err := NewEtcdClientV2(*etcdV2)

	// Testing Create
	err = p.Create("key1", "val1")
	if err != nil {
		t.Error(err.Error())
		t.FailNow()
	}

	// Testing Read
	var val string
	val, err = p.Read("key1")
	if err != nil {
		t.Error(err.Error())
	}

	// Testing Update
	err = p.Update("key1", "val2")
	if err != nil {
		t.Error(err.Error())
	}
	val, err = p.Read("key1")
	if err != nil {
		t.Error(err.Error())
	} else if val != "val2" {
		t.Error("Update failed!")
	}

	// Testing Delete
	err = p.Delete("key1")
	if err != nil {
		t.Error(err.Error())
	}
}

func TestEtcdv2ReadDeleteKeys(t *testing.T) {
	p, err := NewEtcdClientV2(*etcdV2)

	for i := 1; i <= 5; i++ {
		err = p.Create("/volume/"+"vol"+strconv.Itoa(i), "val"+strconv.Itoa(i))
		if err != nil {
			t.Error(err.Error())
			t.FailNow()
		}
	}

	var keys []string
	keys, err = p.ReadKeys("/volume")
	if err != nil {
		t.Error(err.Error())
		t.FailNow()
	}
	if len(keys) != 5 {
		t.Error("Reading all the keys failed!")
	}
	for i := 1; i <= 5; i++ {
		key := "/volume/" + "vol" + strconv.Itoa(i)
		if keys[i-1] != key {
			t.Error("")
		}
	}
	if err = p.DeleteKeys("/volume"); err != nil {
		t.Error("Deleting the keys failed!")
	}
	_, err = p.ReadKeys("/volume")
	if err != nil && MatchKeyNotFoundErr(err) {
	} else {
		t.Error(err.Error())
		t.FailNow()
	}
}

func TestEtcdv2RecursiveReadDelete(t *testing.T) {
	p, err := NewEtcdClientV2(*etcdV2)

	for i := 1; i <= 5; i++ {
		err = p.Set(fmt.Sprintf("/trident_etcd/v%d/volume/vol%d", i, i),
			"VOLUME"+strconv.Itoa(i))
		if err != nil {
			t.Error(err.Error())
			t.FailNow()
		}
	}
	for i := 1; i <= 3; i++ {
		err = p.Set(fmt.Sprintf("/trident_etcd/v%d/backend/backend%d", i, i),
			"BACKEND"+strconv.Itoa(i))
		if err != nil {
			t.Error(err.Error())
			t.FailNow()
		}
	}

	var keys []string
	keys, err = p.ReadKeys("/trident_etcd")
	if err != nil {
		t.Error(err.Error())
		t.FailNow()
	}
	if len(keys) != 8 {
		t.Error("Reading all the keys failed!")
	}
	keys, err = p.ReadKeys("/trident_etcd/v1")
	if err != nil {
		t.Error(err.Error())
		t.FailNow()
	}
	if len(keys) != 2 {
		t.Error("Reading all the keys failed!")
	}

	if err = p.DeleteKeys("/trident_etcd"); err != nil {
		t.Errorf("Failed to delete the keys: %v", err)
	}

	// Validate delete
	_, err = p.ReadKeys("/trident_etcd")
	if err != nil && MatchKeyNotFoundErr(err) {
	} else {
		t.Fatal("Failed to delete the keys: ", err)
	}
}

func TestEtcdv2NonexistentReadKeys(t *testing.T) {
	p, err := NewEtcdClientV2(*etcdV2)
	_, err = p.ReadKeys("/trident_102983471023")
	if err != nil && MatchKeyNotFoundErr(err) {
	} else {
		t.Fatal("Failed to return an error for the nonexistent keys: ", err)
	}
}

func TestEtcdv2NonexistentDeleteKeys(t *testing.T) {
	p, err := NewEtcdClientV2(*etcdV2)
	err = p.DeleteKeys("/trident_102983471023")
	if err != nil && MatchKeyNotFoundErr(err) {
	} else {
		t.Fatal("Failed to return an error for the nonexistent keys: ", err)
	}
}

func TestEtcdv2CRUDFailure(t *testing.T) {
	p, err := NewEtcdClientV2(*etcdV2)
	if err != nil {
		t.Error(err.Error())
	}
	var backend string
	backend, err = p.Read("/backend/nonexistent_server_10.0.0.1")
	if backend != "" || !(err != nil && MatchKeyNotFoundErr(err)) {
		t.Error("Failed to catch an invalid read!")
	}
	if err = p.Update("/backend/nonexistent_server_10.0.0.1", ""); !(err != nil && MatchKeyNotFoundErr(err)) {
		t.Error("Failed to catch an invalid update!")
	}
	if err = p.Delete("/backend/nonexistent_server_10.0.0.1"); !(err != nil && MatchKeyNotFoundErr(err)) {
		t.Error("Failed to catch an invalid delete!")
	}
}

func TestEtcdv2Backend(t *testing.T) {
	p, err := NewEtcdClientV2(*etcdV2)

	// Adding storage backend
	nfsServerConfig := drivers.OntapStorageDriverConfig{
		CommonStorageDriverConfig: &drivers.CommonStorageDriverConfig{
			StorageDriverName: drivers.OntapNASStorageDriverName,
		},
		ManagementLIF: "10.0.0.4",
		DataLIF:       "10.0.0.100",
		SVM:           "svm1",
		Username:      "admin",
		Password:      "netapp",
	}
	nfsDriver := ontap.NASStorageDriver{
		Config: nfsServerConfig,
	}
	nfsServer := &storage.Backend{
		Driver: &nfsDriver,
		Name:   "nfs_server_1-" + nfsServerConfig.ManagementLIF,
	}
	err = p.AddBackend(nfsServer)
	if err != nil {
		t.Error(err.Error())
		t.FailNow()
	}

	// Getting a storage backend
	//var recoveredBackend *storage.BackendPersistent
	var ontapConfig drivers.OntapStorageDriverConfig
	recoveredBackend, err := p.GetBackend(nfsServer.Name)
	if err != nil {
		t.Error(err.Error())
	}
	configJSON, err := recoveredBackend.MarshalConfig()
	if err != nil {
		t.Fatal("Unable to marshal recovered backend config: ", err)
	}
	if err = json.Unmarshal([]byte(configJSON), &ontapConfig); err != nil {
		t.Error("Unable to unmarshal backend into ontap configuration: ", err)
	} else if ontapConfig.SVM != nfsServerConfig.SVM {
		t.Error("Backend state doesn't match!")
	}

	// Updating a storage backend
	nfsServerNewConfig := drivers.OntapStorageDriverConfig{
		CommonStorageDriverConfig: &drivers.CommonStorageDriverConfig{
			StorageDriverName: drivers.OntapNASStorageDriverName,
		},
		ManagementLIF: "10.0.0.4",
		DataLIF:       "10.0.0.100",
		SVM:           "svm1",
		Username:      "admin",
		Password:      "NETAPP",
	}
	nfsDriver.Config = nfsServerNewConfig
	err = p.UpdateBackend(nfsServer)
	if err != nil {
		t.Error(err.Error())
	}
	recoveredBackend, err = p.GetBackend(nfsServer.Name)
	if err != nil {
		t.Error(err.Error())
	}
	configJSON, err = recoveredBackend.MarshalConfig()
	if err != nil {
		t.Fatal("Unable to marshal recovered backend config: ", err)
	}
	if err = json.Unmarshal([]byte(configJSON), &ontapConfig); err != nil {
		t.Error("Unable to unmarshal backend into ontap configuration: ", err)
	} else if ontapConfig.SVM != nfsServerConfig.SVM {
		t.Error("Backend state doesn't match!")
	}

	// Deleting a storage backend
	err = p.DeleteBackend(nfsServer)
	if err != nil {
		t.Error(err.Error())
	}
}

func TestEtcdv2Backends(t *testing.T) {
	var backends []*storage.BackendPersistent
	p, err := NewEtcdClientV2(*etcdV2)
	if backends, err = p.GetBackends(); err != nil {
		t.Fatal("Unable to list backends at test start: ", err)
	}
	initialCount := len(backends)

	// Adding storage backends
	for i := 1; i <= 5; i++ {
		nfsServerConfig := drivers.OntapStorageDriverConfig{
			CommonStorageDriverConfig: &drivers.CommonStorageDriverConfig{
				StorageDriverName: drivers.OntapNASStorageDriverName,
			},
			ManagementLIF: "10.0.0." + strconv.Itoa(i),
			DataLIF:       "10.0.0.100",
			SVM:           "svm" + strconv.Itoa(i),
			Username:      "admin",
			Password:      "netapp",
		}
		nfsServer := &storage.Backend{
			Driver: &ontap.NASStorageDriver{
				Config: nfsServerConfig,
			},
			Name: "nfs_server_" + strconv.Itoa(i) + "-" + nfsServerConfig.ManagementLIF,
		}
		err = p.AddBackend(nfsServer)
	}

	// Retreiving all backends
	if backends, err = p.GetBackends(); err != nil {
		t.Error(err.Error())
		t.FailNow()
	}
	if len(backends)-initialCount != 5 {
		t.Error("Didn't retrieve all the backends!")
	}

	// Deleting all backends
	if err = p.DeleteBackends(); err != nil {
		t.Error(err.Error())
	}
	if backends, err = p.GetBackends(); err != nil {
		t.Error(err.Error())
	} else if len(backends) != 0 {
		t.Error("Deleting backends failed!")
	}
}

func TestEtcdv2DuplicateBackend(t *testing.T) {
	p, err := NewEtcdClientV2(*etcdV2)

	nfsServerConfig := drivers.OntapStorageDriverConfig{
		CommonStorageDriverConfig: &drivers.CommonStorageDriverConfig{
			StorageDriverName: drivers.OntapNASStorageDriverName,
		},
		ManagementLIF: "10.0.0.4",
		DataLIF:       "10.0.0.100",
		SVM:           "svm1",
		Username:      "admin",
		Password:      "netapp",
	}
	nfsServer := &storage.Backend{
		Driver: &ontap.NASStorageDriver{
			Config: nfsServerConfig,
		},
		Name: "nfs_server_1-" + nfsServerConfig.ManagementLIF,
	}
	err = p.AddBackend(nfsServer)
	if err != nil {
		t.Error(err.Error())
		t.FailNow()
	}
	err = p.AddBackend(nfsServer)
	if err == nil {
		t.Error("Second Create should have failed!")
	}
	err = p.DeleteBackend(nfsServer)
	if err != nil {
		t.Error(err.Error())
	}
}

func TestEtcdv2Volume(t *testing.T) {
	p, err := NewEtcdClientV2(*etcdV2)

	// Adding a volume
	nfsServerConfig := drivers.OntapStorageDriverConfig{
		CommonStorageDriverConfig: &drivers.CommonStorageDriverConfig{
			StorageDriverName: drivers.OntapNASStorageDriverName,
		},
		ManagementLIF: "10.0.0.4",
		DataLIF:       "10.0.0.100",
		SVM:           "svm1",
		Username:      "admin",
		Password:      "netapp",
	}
	nfsServer := &storage.Backend{
		Driver: &ontap.NASStorageDriver{
			Config: nfsServerConfig,
		},
		Name: "nfs_server-" + nfsServerConfig.ManagementLIF,
	}
	vol1Config := storage.VolumeConfig{
		Version:      string(config.OrchestratorAPIVersion),
		Name:         "vol1",
		Size:         "1GB",
		Protocol:     config.File,
		StorageClass: "gold",
	}
	vol1 := &storage.Volume{
		Config:  &vol1Config,
		Backend: nfsServer.Name,
		Pool:    storagePool,
	}
	err = p.AddVolume(vol1)
	if err != nil {
		t.Error(err.Error())
		t.FailNow()
	}

	// Getting a volume
	var recoveredVolume *storage.VolumeExternal
	recoveredVolume, err = p.GetVolume(vol1.Config.Name)
	if err != nil {
		t.Error(err.Error())
	}
	if recoveredVolume.Backend != vol1.Backend ||
		recoveredVolume.Config.Size != vol1.Config.Size {
		t.Error("Recovered volume does not match!")
	}

	// Updating a volume
	vol1Config.Size = "2GB"
	err = p.UpdateVolume(vol1)
	if err != nil {
		t.Error(err.Error())
	}
	recoveredVolume, err = p.GetVolume(vol1.Config.Name)
	if err != nil {
		t.Error(err.Error())
	}
	if recoveredVolume.Config.Size != vol1Config.Size {
		t.Error("Volume update failed!")
	}

	// Deleting a volume
	err = p.DeleteVolume(vol1)
	if err != nil {
		t.Error(err.Error())
	}
}

func TestEtcdv2Volumes(t *testing.T) {
	var (
		newVolumeCount  = 5
		expectedVolumes = newVolumeCount
	)
	p, err := NewEtcdClientV2(*etcdV2)

	// Because we don't reset database state between tests, get an initial
	// count of the existing volumes
	if initialVols, err := p.GetVolumes(); err != nil {
		t.Errorf("Unable to get initial volumes.")
	} else {
		expectedVolumes += len(initialVols)
	}

	// Adding volumes
	nfsServerConfig := drivers.OntapStorageDriverConfig{
		CommonStorageDriverConfig: &drivers.CommonStorageDriverConfig{
			StorageDriverName: drivers.OntapNASStorageDriverName,
		},
		ManagementLIF: "10.0.0.4",
		DataLIF:       "10.0.0.100",
		SVM:           "svm1",
		Username:      "admin",
		Password:      "netapp",
	}
	nfsServer := &storage.Backend{
		Driver: &ontap.NASStorageDriver{
			Config: nfsServerConfig,
		},
		Name: "nfs_server-" + nfsServerConfig.ManagementLIF,
	}

	for i := 1; i <= newVolumeCount; i++ {
		volConfig := storage.VolumeConfig{
			Version:      string(config.OrchestratorAPIVersion),
			Name:         "vol" + strconv.Itoa(i),
			Size:         strconv.Itoa(i) + "GB",
			Protocol:     config.File,
			StorageClass: "gold",
		}
		vol := &storage.Volume{
			Config:  &volConfig,
			Backend: nfsServer.Name,
			Pool:    storagePool,
		}
		err = p.AddVolume(vol)
		if err != nil {
			t.Error(err.Error())
			t.FailNow()
		}
	}

	// Retreiving all volumes
	var volumes []*storage.VolumeExternal
	if volumes, err = p.GetVolumes(); err != nil {
		t.Error(err.Error())
		t.FailNow()
	}
	if len(volumes) != expectedVolumes {
		t.Errorf("Expected %d volumes; retrieved %d", expectedVolumes,
			len(volumes))
	}

	// Deleting all volumes
	if err = p.DeleteVolumes(); err != nil {
		t.Error(err.Error())
	}
	if volumes, err = p.GetVolumes(); err != nil {
		t.Error(err.Error())
	} else if len(volumes) != 0 {
		t.Error("Deleting volumes failed!")
	}
}

func TestEtcdv2VolumeTransactions(t *testing.T) {
	p, err := NewEtcdClientV2(*etcdV2)

	// Adding volume transactions
	for i := 1; i <= 5; i++ {
		volConfig := storage.VolumeConfig{
			Version:      string(config.OrchestratorAPIVersion),
			Name:         "vol" + strconv.Itoa(i),
			Size:         strconv.Itoa(i) + "GB",
			Protocol:     config.File,
			StorageClass: "gold",
		}
		volTxn := &VolumeTransaction{
			Config: &volConfig,
			Op:     AddVolume,
		}
		if err = p.AddVolumeTransaction(volTxn); err != nil {
			t.Error(err.Error())
			t.FailNow()
		}
	}

	// Retrieving volume transactions
	volTxns, err := p.GetVolumeTransactions()
	if err != nil {
		t.Error(err.Error())
		t.FailNow()
	}
	if len(volTxns) != 5 {
		t.Error("Did n't retrieve all volume transactions!")
	}

	// Getting and Deleting volume transactions
	for _, v := range volTxns {
		txn, err := p.GetExistingVolumeTransaction(v)
		if err != nil {
			t.Errorf("Unable to get existing volume transaction %s:  %v",
				v.Config.Name, err)
		}
		if !reflect.DeepEqual(txn, v) {
			t.Errorf("Got incorrect volume transaction for %s (got %s)",
				v.Config.Name, txn.Config.Name)
		}
		p.DeleteVolumeTransaction(v)
	}
	volTxns, err = p.GetVolumeTransactions()
	if err != nil {
		t.Error(err.Error())
		t.FailNow()
	}
	if len(volTxns) != 0 {
		t.Error("Didn't delete all volume transactions!")
	}
}

func TestEtcdv2DuplicateVolumeTransaction(t *testing.T) {
	firstTxn := &VolumeTransaction{
		Config: &storage.VolumeConfig{
			Version:      string(config.OrchestratorAPIVersion),
			Name:         "testVol",
			Size:         "1 GB",
			Protocol:     config.File,
			StorageClass: "gold",
		},
		Op: AddVolume,
	}
	secondTxn := &VolumeTransaction{
		Config: &storage.VolumeConfig{
			Version:      string(config.OrchestratorAPIVersion),
			Name:         "testVol",
			Size:         "1 GB",
			Protocol:     config.File,
			StorageClass: "silver",
		},
		Op: AddVolume,
	}
	p, err := NewEtcdClientV2(*etcdV2)
	if err != nil {
		t.Fatal("Unable to create persistent store client:  ", err)
	}
	if err = p.AddVolumeTransaction(firstTxn); err != nil {
		t.Error("Unable to add first volume transaction: ", err)
	}
	if err = p.AddVolumeTransaction(secondTxn); err != nil {
		t.Error("Unable to add second volume transaction: ", err)
	}
	volTxns, err := p.GetVolumeTransactions()
	if err != nil {
		t.Fatal("Unable to retrieve volume transactions: ", err)
	}
	if len(volTxns) != 1 {
		t.Errorf("Expected one volume transaction; got %d", len(volTxns))
	} else if volTxns[0].Config.StorageClass != "silver" {
		t.Errorf("Vol transaction not updated.  Expected storage class silver;"+
			" got %s.", volTxns[0].Config.StorageClass)
	}
	for i, volTxn := range volTxns {
		if err = p.DeleteVolumeTransaction(volTxn); err != nil {
			t.Errorf("Unable to delete volume transaction %d:  %v", i+1, err)
		}
	}
}

func TestEtcdv2AddSolidFireBackend(t *testing.T) {
	p, err := NewEtcdClientV2(*etcdV2)
	sfConfig := drivers.SolidfireStorageDriverConfig{
		CommonStorageDriverConfig: &drivers.CommonStorageDriverConfig{
			StorageDriverName: drivers.SolidfireSANStorageDriverName,
		},
		SolidfireStorageDriverConfigDefaults: drivers.SolidfireStorageDriverConfigDefaults{
			CommonStorageDriverConfigDefaults: drivers.CommonStorageDriverConfigDefaults{
				Size: "1GiB",
			},
		},
		TenantName: "docker",
	}
	sfBackend := &storage.Backend{
		Driver: &solidfire.SANStorageDriver{
			Config: sfConfig,
		},
		Name: "solidfire" + "_10.0.0.9",
	}
	if err = p.AddBackend(sfBackend); err != nil {
		t.Fatal(err.Error())
	}

	var retrievedConfig drivers.SolidfireStorageDriverConfig
	recoveredBackend, err := p.GetBackend(sfBackend.Name)
	if err != nil {
		t.Error(err.Error())
	}
	configJSON, err := recoveredBackend.MarshalConfig()
	if err != nil {
		t.Fatal("Unable to marshal recovered backend config: ", err)
	}
	if err = json.Unmarshal([]byte(configJSON), &retrievedConfig); err != nil {
		t.Error("Unable to unmarshal backend into ontap configuration: ", err)
	} else if retrievedConfig.Size != sfConfig.Size {
		t.Errorf("Backend state doesn't match: %v != %v",
			retrievedConfig.Size, sfConfig.Size)
	}

	if err = p.DeleteBackend(sfBackend); err != nil {
		t.Fatal(err.Error())
	}
}

func TestEtcdv2AddStorageClass(t *testing.T) {
	p, err := NewEtcdClientV2(*etcdV2)
	bronzeConfig := &storageclass.Config{
		Name:            "bronze",
		Attributes:      make(map[string]storageattribute.Request),
		AdditionalPools: make(map[string][]string),
	}
	bronzeConfig.Attributes["media"] = storageattribute.NewStringRequest("hdd")
	bronzeConfig.AdditionalPools["ontapnas_10.0.207.101"] = []string{"aggr1"}
	bronzeConfig.AdditionalPools["ontapsan_10.0.207.103"] = []string{"aggr1"}
	bronzeClass := storageclass.New(bronzeConfig)

	if err := p.AddStorageClass(bronzeClass); err != nil {
		t.Fatal(err.Error())
	}

	retrievedSC, err := p.GetStorageClass(bronzeConfig.Name)
	if err != nil {
		t.Error(err.Error())
	}

	sc := storageclass.NewFromPersistent(retrievedSC)
	// Validating correct retrieval of storage class attributes
	retrievedAttrs := sc.GetAttributes()
	if _, ok := retrievedAttrs["media"]; !ok {
		t.Error("Could not find storage class attribute!")
	}
	if retrievedAttrs["media"].Value().(string) != "hdd" || retrievedAttrs["media"].GetType() != "string" {
		t.Error("Could not retrieve storage class attribute!")
	}

	// Validating correct retrieval of storage pools in a storage class
	backendVCs := sc.GetAdditionalStoragePools()
	for k, v := range bronzeConfig.AdditionalPools {
		if vcs, ok := backendVCs[k]; !ok {
			t.Errorf("Could not find backend %s for the storage class!", k)
		} else {
			if len(vcs) != len(v) {
				t.Errorf("Could not retrieve the correct number of storage pools!")
			} else {
				for i, vc := range vcs {
					if vc != v[i] {
						t.Errorf("Could not find storage pools %s for the storage class!", vc)
					}
				}
			}
		}
	}

	if err := p.DeleteStorageClass(bronzeClass); err != nil {
		t.Fatal(err.Error())
	}
}

<<<<<<< HEAD
func TestEtcdv2Snapshot(t *testing.T) {
	p, err := NewEtcdClientV2(*etcdV2)

	// Adding a snapshot
	snap1 := &storage.Snapshot{
		Name:    "snap1",
		Created: time.Now().UTC().Format(time.RFC3339),
		ID:      "id1",
	}
	err = p.AddSnapshot(snap1)
	if err != nil {
		t.Error(err.Error())
		t.FailNow()
	}

	// Getting a snapshot
	var recoveredSnapshot *storage.SnapshotExternal
	recoveredSnapshot, err = p.GetSnapshot(snap1.ID)
	if err != nil {
		t.Error(err.Error())
	}
	if recoveredSnapshot.Name != snap1.Name ||
		recoveredSnapshot.Created != snap1.Created ||
		recoveredSnapshot.ID != snap1.ID {
		t.Error("Recovered snapshot does not match!")
=======
func TestEtcdv2AddGetDeleteNode(t *testing.T) {
	p, err := NewEtcdClientV2(*etcdV2)
	initialNode := &utils.Node{
		Name: "testNode",
		IQN:  "myIQN",
		IPs:  []string{"1.1.1.1", "2.2.2.2"},
	}

	if err := p.AddOrUpdateNode(initialNode); err != nil {
		t.Fatal(err.Error())
	}

	retrievedNode, err := p.GetNode(initialNode.Name)
	if err != nil {
		t.Error(err.Error())
	}

	if !reflect.DeepEqual(retrievedNode, initialNode) {
		t.Errorf("Incorrect node added to persistence; expected %v, found %v", initialNode, retrievedNode)
	}

	if err := p.DeleteNode(initialNode); err != nil {
		t.Fatal(err.Error())
	}
}

func TestEtcdv2UpdateNode(t *testing.T) {
	p, err := NewEtcdClientV2(*etcdV2)
	initialNode := &utils.Node{
		Name: "testNode",
		IQN:  "myIQN",
		IPs:  []string{"1.1.1.1", "2.2.2.2"},
	}

	if err := p.AddOrUpdateNode(initialNode); err != nil {
		t.Fatal(err.Error())
	}
	defer p.DeleteNode(initialNode)

	updateNode := &utils.Node{
		Name: "testNode",
		IQN:  "myOtherIQN",
		IPs:  []string{"3.3.3.3", "4.4.4.4"},
	}

	if err := p.AddOrUpdateNode(updateNode); err != nil {
		t.Fatal(err.Error())
	}

	retrievedNode, err := p.GetNode(initialNode.Name)
	if err != nil {
		t.Error(err.Error())
	}

	if !reflect.DeepEqual(retrievedNode, updateNode) {
		t.Errorf("Incorrect node added to persistence; expected %v, found %v", updateNode, retrievedNode)
	}
}

func TestEtcdv2GetNodes(t *testing.T) {
	p, err := NewEtcdClientV2(*etcdV2)
	initialNodes := make([]*utils.Node, 0)
	initialNode1 := &utils.Node{
		Name: "testNode",
		IQN:  "myIQN",
		IPs:  []string{"1.1.1.1", "2.2.2.2"},
	}

	if err := p.AddOrUpdateNode(initialNode1); err != nil {
		t.Fatal(err.Error())
	}
	defer p.DeleteNode(initialNode1)
	initialNodes = append(initialNodes, initialNode1)

	initialNode2 := &utils.Node{
		Name: "testNode2",
		IQN:  "myOtherIQN",
		IPs:  []string{"3.3.3.3", "4.4.4.4"},
	}

	if err := p.AddOrUpdateNode(initialNode2); err != nil {
		t.Fatal(err.Error())
	}
	defer p.DeleteNode(initialNode2)
	initialNodes = append(initialNodes, initialNode2)

	retrievedNodes, err := p.GetNodes()
	if err != nil {
		t.Error(err.Error())
	}

	if !unorderedNodeSlicesEqual(retrievedNodes, initialNodes) {
		t.Error("Incorrect nodes returned from persistence")
>>>>>>> b103cff9
	}
}<|MERGE_RESOLUTION|>--- conflicted
+++ resolved
@@ -722,7 +722,102 @@
 	}
 }
 
-<<<<<<< HEAD
+func TestEtcdv2AddGetDeleteNode(t *testing.T) {
+	p, err := NewEtcdClientV2(*etcdV2)
+	initialNode := &utils.Node{
+		Name: "testNode",
+		IQN:  "myIQN",
+		IPs:  []string{"1.1.1.1", "2.2.2.2"},
+	}
+
+	if err := p.AddOrUpdateNode(initialNode); err != nil {
+		t.Fatal(err.Error())
+	}
+
+	retrievedNode, err := p.GetNode(initialNode.Name)
+	if err != nil {
+		t.Error(err.Error())
+	}
+
+	if !reflect.DeepEqual(retrievedNode, initialNode) {
+		t.Errorf("Incorrect node added to persistence; expected %v, found %v", initialNode, retrievedNode)
+	}
+
+	if err := p.DeleteNode(initialNode); err != nil {
+		t.Fatal(err.Error())
+	}
+}
+
+func TestEtcdv2UpdateNode(t *testing.T) {
+	p, err := NewEtcdClientV2(*etcdV2)
+	initialNode := &utils.Node{
+		Name: "testNode",
+		IQN:  "myIQN",
+		IPs:  []string{"1.1.1.1", "2.2.2.2"},
+	}
+
+	if err := p.AddOrUpdateNode(initialNode); err != nil {
+		t.Fatal(err.Error())
+	}
+	defer p.DeleteNode(initialNode)
+
+	updateNode := &utils.Node{
+		Name: "testNode",
+		IQN:  "myOtherIQN",
+		IPs:  []string{"3.3.3.3", "4.4.4.4"},
+	}
+
+	if err := p.AddOrUpdateNode(updateNode); err != nil {
+		t.Fatal(err.Error())
+	}
+
+	retrievedNode, err := p.GetNode(initialNode.Name)
+	if err != nil {
+		t.Error(err.Error())
+	}
+
+	if !reflect.DeepEqual(retrievedNode, updateNode) {
+		t.Errorf("Incorrect node added to persistence; expected %v, found %v", updateNode, retrievedNode)
+	}
+}
+
+func TestEtcdv2GetNodes(t *testing.T) {
+	p, err := NewEtcdClientV2(*etcdV2)
+	initialNodes := make([]*utils.Node, 0)
+	initialNode1 := &utils.Node{
+		Name: "testNode",
+		IQN:  "myIQN",
+		IPs:  []string{"1.1.1.1", "2.2.2.2"},
+	}
+
+	if err := p.AddOrUpdateNode(initialNode1); err != nil {
+		t.Fatal(err.Error())
+	}
+	defer p.DeleteNode(initialNode1)
+	initialNodes = append(initialNodes, initialNode1)
+
+	initialNode2 := &utils.Node{
+		Name: "testNode2",
+		IQN:  "myOtherIQN",
+		IPs:  []string{"3.3.3.3", "4.4.4.4"},
+	}
+
+	if err := p.AddOrUpdateNode(initialNode2); err != nil {
+		t.Fatal(err.Error())
+	}
+	defer p.DeleteNode(initialNode2)
+	initialNodes = append(initialNodes, initialNode2)
+
+	retrievedNodes, err := p.GetNodes()
+	if err != nil {
+		t.Error(err.Error())
+	}
+
+	if !unorderedNodeSlicesEqual(retrievedNodes, initialNodes) {
+		t.Error("Incorrect nodes returned from persistence")
+	}
+}
+
 func TestEtcdv2Snapshot(t *testing.T) {
 	p, err := NewEtcdClientV2(*etcdV2)
 
@@ -748,100 +843,5 @@
 		recoveredSnapshot.Created != snap1.Created ||
 		recoveredSnapshot.ID != snap1.ID {
 		t.Error("Recovered snapshot does not match!")
-=======
-func TestEtcdv2AddGetDeleteNode(t *testing.T) {
-	p, err := NewEtcdClientV2(*etcdV2)
-	initialNode := &utils.Node{
-		Name: "testNode",
-		IQN:  "myIQN",
-		IPs:  []string{"1.1.1.1", "2.2.2.2"},
-	}
-
-	if err := p.AddOrUpdateNode(initialNode); err != nil {
-		t.Fatal(err.Error())
-	}
-
-	retrievedNode, err := p.GetNode(initialNode.Name)
-	if err != nil {
-		t.Error(err.Error())
-	}
-
-	if !reflect.DeepEqual(retrievedNode, initialNode) {
-		t.Errorf("Incorrect node added to persistence; expected %v, found %v", initialNode, retrievedNode)
-	}
-
-	if err := p.DeleteNode(initialNode); err != nil {
-		t.Fatal(err.Error())
-	}
-}
-
-func TestEtcdv2UpdateNode(t *testing.T) {
-	p, err := NewEtcdClientV2(*etcdV2)
-	initialNode := &utils.Node{
-		Name: "testNode",
-		IQN:  "myIQN",
-		IPs:  []string{"1.1.1.1", "2.2.2.2"},
-	}
-
-	if err := p.AddOrUpdateNode(initialNode); err != nil {
-		t.Fatal(err.Error())
-	}
-	defer p.DeleteNode(initialNode)
-
-	updateNode := &utils.Node{
-		Name: "testNode",
-		IQN:  "myOtherIQN",
-		IPs:  []string{"3.3.3.3", "4.4.4.4"},
-	}
-
-	if err := p.AddOrUpdateNode(updateNode); err != nil {
-		t.Fatal(err.Error())
-	}
-
-	retrievedNode, err := p.GetNode(initialNode.Name)
-	if err != nil {
-		t.Error(err.Error())
-	}
-
-	if !reflect.DeepEqual(retrievedNode, updateNode) {
-		t.Errorf("Incorrect node added to persistence; expected %v, found %v", updateNode, retrievedNode)
-	}
-}
-
-func TestEtcdv2GetNodes(t *testing.T) {
-	p, err := NewEtcdClientV2(*etcdV2)
-	initialNodes := make([]*utils.Node, 0)
-	initialNode1 := &utils.Node{
-		Name: "testNode",
-		IQN:  "myIQN",
-		IPs:  []string{"1.1.1.1", "2.2.2.2"},
-	}
-
-	if err := p.AddOrUpdateNode(initialNode1); err != nil {
-		t.Fatal(err.Error())
-	}
-	defer p.DeleteNode(initialNode1)
-	initialNodes = append(initialNodes, initialNode1)
-
-	initialNode2 := &utils.Node{
-		Name: "testNode2",
-		IQN:  "myOtherIQN",
-		IPs:  []string{"3.3.3.3", "4.4.4.4"},
-	}
-
-	if err := p.AddOrUpdateNode(initialNode2); err != nil {
-		t.Fatal(err.Error())
-	}
-	defer p.DeleteNode(initialNode2)
-	initialNodes = append(initialNodes, initialNode2)
-
-	retrievedNodes, err := p.GetNodes()
-	if err != nil {
-		t.Error(err.Error())
-	}
-
-	if !unorderedNodeSlicesEqual(retrievedNodes, initialNodes) {
-		t.Error("Incorrect nodes returned from persistence")
->>>>>>> b103cff9
 	}
 }
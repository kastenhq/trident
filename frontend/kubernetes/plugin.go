/*
 * Copyright 2018 NetApp, Inc. All Rights Reserved.
 */

package kubernetes

import (
	"encoding/base64"
	"encoding/json"
	"fmt"
	"io/ioutil"
	"regexp"
	"strconv"
	"strings"
	"sync"
	"time"

	k8ssnapshotv1alpha1 "github.com/kubernetes-csi/external-snapshotter/pkg/apis/volumesnapshot/v1alpha1"
	k8ssnapshotclient "github.com/kubernetes-csi/external-snapshotter/pkg/client/clientset/versioned"
	log "github.com/sirupsen/logrus"
	"k8s.io/api/core/v1"
	k8sstoragev1 "k8s.io/api/storage/v1"
	k8sstoragev1beta "k8s.io/api/storage/v1beta1"
	"k8s.io/apimachinery/pkg/api/resource"
	metav1 "k8s.io/apimachinery/pkg/apis/meta/v1"
	"k8s.io/apimachinery/pkg/runtime"
	k8sversion "k8s.io/apimachinery/pkg/version"
	"k8s.io/apimachinery/pkg/watch"
	"k8s.io/client-go/kubernetes"
	"k8s.io/client-go/kubernetes/scheme"
	corev1 "k8s.io/client-go/kubernetes/typed/core/v1"
	"k8s.io/client-go/rest"
	"k8s.io/client-go/tools/cache"
	"k8s.io/client-go/tools/clientcmd"
	"k8s.io/client-go/tools/record"

	clik8sclient "github.com/netapp/trident/cli/k8s_client"
	"github.com/netapp/trident/config"
	"github.com/netapp/trident/core"
	"github.com/netapp/trident/frontend"
	"github.com/netapp/trident/k8s_client"
	"github.com/netapp/trident/storage"
	"github.com/netapp/trident/storage_attribute"
	"github.com/netapp/trident/storage_class"
	drivers "github.com/netapp/trident/storage_drivers"
)

type KubernetesPlugin interface {
	frontend.Plugin
	ImportVolume(request *storage.ImportVolumeRequest) (*storage.VolumeExternal, error)
}

// StorageClassSummary captures relevant fields in the storage class that are needed during PV creation or PV resize.
type StorageClassSummary struct {
	Parameters                    map[string]string
	MountOptions                  []string
	PersistentVolumeReclaimPolicy *v1.PersistentVolumeReclaimPolicy
	AllowVolumeExpansion          *bool
}

type Plugin struct {
	orchestrator                     core.Orchestrator
	kubeClient                       kubernetes.Interface
	kubeSnapClient                   k8ssnapshotclient.Interface
	getNamespacedKubeClient          func(*rest.Config, string) (k8sclient.Interface, error)
	kubeConfig                       rest.Config
	eventRecorder                    record.EventRecorder
	claimController                  cache.Controller
	claimControllerStopChan          chan struct{}
	claimSource                      cache.ListerWatcher
	volumeController                 cache.Controller
	volumeControllerStopChan         chan struct{}
	volumeSource                     cache.ListerWatcher
	classController                  cache.Controller
	classControllerStopChan          chan struct{}
	classSource                      cache.ListerWatcher
	resizeController                 cache.Controller
	resizeControllerStopChan         chan struct{}
	resizeSource                     cache.ListerWatcher
	volumeSnapshotController         cache.Controller
	volumeSnapshotControllerStopChan chan struct{}
	volumeSnapshotSource             cache.ListerWatcher
	mutex                            *sync.Mutex
	pendingClaimMatchMap             map[string]*v1.PersistentVolume
	kubernetesVersion                *k8sversion.Info
	defaultStorageClasses            map[string]bool
	storageClassCache                map[string]*StorageClassSummary
	tridentNamespace                 string
}

func NewPlugin(o core.Orchestrator, apiServerIP, kubeConfigPath string) (*Plugin, error) {
	kubeConfig, err := clientcmd.BuildConfigFromFlags(apiServerIP, kubeConfigPath)
	if err != nil {
		return nil, err
	}

	// Create the CLI-based Kubernetes client
	client, err := clik8sclient.NewKubectlClient("")
	if err != nil {
		return nil, fmt.Errorf("could not initialize Kubernetes client; %v", err)
	}

	// when running in binary mode, we use the current namespace as determined by the CLI client
	return newKubernetesPlugin(o, kubeConfig, client.Namespace())
}

func NewPluginInCluster(o core.Orchestrator) (*Plugin, error) {
	kubeConfig, err := rest.InClusterConfig()
	if err != nil {
		return nil, err
	}

	// when running in a pod, we use the Trident pod's namespace
	bytes, err := ioutil.ReadFile(config.TridentNamespaceFile)
	if err != nil {
		log.WithFields(log.Fields{
			"error":         err,
			"namespaceFile": config.TridentNamespaceFile,
		}).Fatal("Kubernetes frontend failed to obtain Trident's namespace!")
	}
	tridentNamespace := string(bytes)

	return newKubernetesPlugin(o, kubeConfig, tridentNamespace)
}

func newKubernetesPlugin(
	orchestrator core.Orchestrator, kubeConfig *rest.Config, tridentNamespace string,
) (*Plugin, error) {

	log.WithFields(log.Fields{
		"namespace": tridentNamespace,
	}).Info("Initializing Kubernetes frontend.")

	kubeClient, err := kubernetes.NewForConfig(kubeConfig)
	if err != nil {
		return nil, err
	}

	kubeSnapClient, err := k8ssnapshotclient.NewForConfig(kubeConfig)
	if err != nil {
		return nil, err
	}

	ret := &Plugin{
		orchestrator:                     orchestrator,
		kubeClient:                       kubeClient,
		kubeSnapClient:                   kubeSnapClient,
		getNamespacedKubeClient:          k8sclient.NewKubeClient,
		kubeConfig:                       *kubeConfig,
		claimControllerStopChan:          make(chan struct{}),
		volumeControllerStopChan:         make(chan struct{}),
		classControllerStopChan:          make(chan struct{}),
		resizeControllerStopChan:         make(chan struct{}),
		volumeSnapshotControllerStopChan: make(chan struct{}),
		mutex:                 &sync.Mutex{},
		pendingClaimMatchMap:  make(map[string]*v1.PersistentVolume),
		defaultStorageClasses: make(map[string]bool, 1),
		storageClassCache:     make(map[string]*StorageClassSummary),
		tridentNamespace:      tridentNamespace,
	}

	ret.kubernetesVersion, err = kubeClient.Discovery().ServerVersion()
	if err != nil {
		return nil, fmt.Errorf("Kubernetes frontend couldn't retrieve API server's version: %v", err)
	}
	log.WithFields(log.Fields{
		"version":    ret.kubernetesVersion.Major + "." + ret.kubernetesVersion.Minor,
		"gitVersion": ret.kubernetesVersion.GitVersion,
	}).Info("Kubernetes frontend determined the container orchestrator  version.")
	_, err = ValidateKubeVersion(ret.kubernetesVersion)
	if err != nil {
		if IsPanicKubeVersion(err) {
			return nil, fmt.Errorf("Kubernetes frontend couldn't validate Kubernetes version: %v", err)
		}
		if IsUnsupportedKubeVersion(err) {
			log.Warnf("%s v%s may not support container orchestrator version %s.%s (%s)! "+
				"Supported versions for Kubernetes are %s-%s.", config.OrchestratorName,
				config.OrchestratorVersion, ret.kubernetesVersion.Major, ret.kubernetesVersion.Minor,
				ret.kubernetesVersion.GitVersion, config.KubernetesVersionMin, config.KubernetesVersionMax)
			log.Warnf("Kubernetes frontend proceeds as if you are running Kubernetes %s!",
				config.KubernetesVersionMax)
		}
	}

	broadcaster := record.NewBroadcaster()
	broadcaster.StartRecordingToSink(
		&corev1.EventSinkImpl{
			Interface: kubeClient.CoreV1().Events(""),
		})
	ret.eventRecorder = broadcaster.NewRecorder(scheme.Scheme, v1.EventSource{Component: AnnOrchestrator})

	// Setting up a watch for PVCs
	ret.claimSource = &cache.ListWatch{
		ListFunc: func(options metav1.ListOptions) (runtime.Object, error) {
			return kubeClient.CoreV1().PersistentVolumeClaims(v1.NamespaceAll).List(options)
		},
		WatchFunc: func(options metav1.ListOptions) (watch.Interface, error) {
			return kubeClient.CoreV1().PersistentVolumeClaims(v1.NamespaceAll).Watch(options)
		},
	}
	_, ret.claimController = cache.NewInformer(
		ret.claimSource,
		&v1.PersistentVolumeClaim{},
		KubernetesSyncPeriod,
		cache.ResourceEventHandlerFuncs{
			AddFunc:    ret.addClaim,
			UpdateFunc: ret.updateClaim,
			DeleteFunc: ret.deleteClaim,
		},
	)

	// Setting up a watch for PVs
	ret.volumeSource = &cache.ListWatch{
		ListFunc: func(options metav1.ListOptions) (runtime.Object, error) {
			return kubeClient.CoreV1().PersistentVolumes().List(options)
		},
		WatchFunc: func(options metav1.ListOptions) (watch.Interface, error) {
			return kubeClient.CoreV1().PersistentVolumes().Watch(options)
		},
	}
	_, ret.volumeController = cache.NewInformer(
		ret.volumeSource,
		&v1.PersistentVolume{},
		KubernetesSyncPeriod,
		cache.ResourceEventHandlerFuncs{
			AddFunc:    ret.addVolume,
			UpdateFunc: ret.updateVolume,
			DeleteFunc: ret.deleteVolume,
		},
	)

	// Setting up a watch for storage classes
	ret.classSource = &cache.ListWatch{
		ListFunc: func(options metav1.ListOptions) (runtime.Object, error) {
			return kubeClient.StorageV1().StorageClasses().List(options)
		},
		WatchFunc: func(options metav1.ListOptions) (watch.Interface, error) {
			return kubeClient.StorageV1().StorageClasses().Watch(options)
		},
	}
	_, ret.classController = cache.NewInformer(
		ret.classSource,
		&k8sstoragev1.StorageClass{},
		KubernetesSyncPeriod,
		cache.ResourceEventHandlerFuncs{
			AddFunc:    ret.addClass,
			UpdateFunc: ret.updateClass,
			DeleteFunc: ret.deleteClass,
		},
	)

	// Setting up a watch for PVCs to detect resize
	ret.resizeSource = &cache.ListWatch{
		ListFunc: func(options metav1.ListOptions) (runtime.Object, error) {
			return kubeClient.CoreV1().PersistentVolumeClaims(v1.NamespaceAll).List(options)
		},
		WatchFunc: func(options metav1.ListOptions) (watch.Interface, error) {
			return kubeClient.CoreV1().PersistentVolumeClaims(v1.NamespaceAll).Watch(options)
		},
	}
	_, ret.resizeController = cache.NewInformer(
		ret.resizeSource,
		&v1.PersistentVolumeClaim{},
		KubernetesResizeSyncPeriod,
		cache.ResourceEventHandlerFuncs{
			UpdateFunc: ret.updateClaimResize,
		},
	)

	// Setting up a watch for VolumeSnapshot CR
	ret.volumeSnapshotSource = &cache.ListWatch{
		ListFunc: func(options metav1.ListOptions) (runtime.Object, error) {
			return kubeSnapClient.VolumesnapshotV1alpha1().VolumeSnapshots(v1.NamespaceAll).List(options)
		},
		WatchFunc: func(options metav1.ListOptions) (watch.Interface, error) {
			return kubeSnapClient.VolumesnapshotV1alpha1().VolumeSnapshots(v1.NamespaceAll).Watch(options)
		},
	}
	_, ret.volumeSnapshotController = cache.NewInformer(
		ret.volumeSnapshotSource,
		&k8ssnapshotv1alpha1.VolumeSnapshot{},
		KubernetesSyncPeriod,
		cache.ResourceEventHandlerFuncs{
			AddFunc: ret.addVolumeSnapshot,
		},
	)

	return ret, nil
}

func (p *Plugin) Activate() error {
	log.Info("Activating Kubernetes frontend.")
	go p.claimController.Run(p.claimControllerStopChan)
	go p.volumeController.Run(p.volumeControllerStopChan)
	go p.classController.Run(p.classControllerStopChan)
	go p.resizeController.Run(p.resizeControllerStopChan)
	go p.volumeSnapshotController.Run(p.volumeSnapshotControllerStopChan)
	return nil
}

func (p *Plugin) Deactivate() error {
	log.Info("Deactivating Kubernetes frontend.")
	close(p.claimControllerStopChan)
	close(p.volumeControllerStopChan)
	close(p.classControllerStopChan)
	close(p.resizeControllerStopChan)
	close(p.volumeSnapshotControllerStopChan)
	return nil
}

func (p *Plugin) GetName() string {
	return string(config.ContextKubernetes)
}

func (p *Plugin) Version() string {
	return p.kubernetesVersion.GitVersion
}

func (p *Plugin) addClaim(obj interface{}) {
	claim, ok := obj.(*v1.PersistentVolumeClaim)
	if !ok {
		log.Errorf("Kubernetes frontend expected PVC; handler got %v", obj)
		return
	}
	p.processClaim(claim, "add")
}

func (p *Plugin) updateClaim(oldObj, newObj interface{}) {
	claim, ok := newObj.(*v1.PersistentVolumeClaim)
	if !ok {
		log.Errorf("Kubernetes frontend expected PVC; handler got %v", newObj)
		return
	}
	p.processClaim(claim, "update")
}

func (p *Plugin) deleteClaim(obj interface{}) {
	claim, ok := obj.(*v1.PersistentVolumeClaim)
	if !ok {
		log.Errorf("Kubernetes frontend expected PVC; handler got %v", obj)
		return
	}
	p.processClaim(claim, "delete")
}

func (p *Plugin) validStorageClassReceived(claim *v1.PersistentVolumeClaim) error {

	// Filter unrelated claims
	if claim.Spec.StorageClassName != nil && *claim.Spec.StorageClassName == "" {
		log.WithFields(log.Fields{
			"PVC": claim.Name,
		}).Debug("Kubernetes frontend ignored this PVC as an empty string " +
			"was specified for the storage class!")
		return fmt.Errorf("ignored PVC %s as an empty string was specified for the storage class", claim.Name)
	}

	return nil
}

func (p *Plugin) validClaimReceived(claim *v1.PersistentVolumeClaim, provisioner string) error {

	// Reject PVCs whose provisioner was not set to Trident.
	// However, don't reject a PVC whose provisioner wasn't set
	// just because no default storage class existed at the time
	// of the PVC creation.
	if provisioner != AnnOrchestrator &&
		GetPersistentVolumeClaimClass(claim) != "" {
		log.WithFields(log.Fields{
			"PVC":             claim.Name,
			"PVC_provisioner": provisioner,
		}).Debugf("Kubernetes frontend ignored this PVC as it's not "+
			"tagged with %s as the storage provisioner!", AnnOrchestrator)
		return fmt.Errorf("ignored PVC %s as it's not tagged with %s as the storage provisioner",
			claim.Name, AnnOrchestrator)
	}

	// Check if the default storage class should be used.
	if GetPersistentVolumeClaimClass(claim) == "" && claim.Spec.StorageClassName == nil {
		p.mutex.Lock()
		if len(p.defaultStorageClasses) == 1 {
			// Using the default storage class
			var defaultStorageClassName string
			for defaultStorageClassName = range p.defaultStorageClasses {
				claim.Spec.StorageClassName = &defaultStorageClassName
				break
			}
			log.WithFields(log.Fields{
				"PVC": claim.Name,
				"storageClass_default": defaultStorageClassName,
			}).Info("Kubernetes frontend will use the default storage class for this PVC.")
		} else if len(p.defaultStorageClasses) > 1 {
			log.WithFields(log.Fields{
				"PVC": claim.Name,
				"default_storageClasses": p.getDefaultStorageClasses(),
			}).Warn("Kubernetes frontend ignored this PVC as more than " +
				"one default storage class has been configured!")
			p.mutex.Unlock()
			return fmt.Errorf("ignored PVC %s as more than one default storage class has been configured",
				claim.Name)
		} else {
			log.WithField("PVC", claim.Name).Debug("Kubernetes frontend ignored this PVC as no storage class " +
				"was specified and no default storage class was configured!")
			p.mutex.Unlock()
			return fmt.Errorf("ignored PVC %s as no storage class was specified and no default storage class was configured",
				claim.Name)
		}
		p.mutex.Unlock()
	}

	// If storage class is still empty (after considering the default storage
	// class), ignore the PVC as Kubernetes doesn't allow a storage class with
	// empty string as the name.
	if GetPersistentVolumeClaimClass(claim) == "" {
		log.WithField("PVC", claim.Name).Debug("Kubernetes frontend ignored this PVC as no storage class was specified!")
		return fmt.Errorf("ignored PVC %s as no storage class was specified", claim.Name)
	}

	return nil
}

func (p *Plugin) isClaimNotManaged(claim *v1.PersistentVolumeClaim) error {
	return p.isNotManaged(claim.Annotations, claim.Name, "PVC")
}

func (p *Plugin) isVolumeNotManaged(pv *v1.PersistentVolume) error {
	return p.isNotManaged(pv.Annotations, pv.Name, "PV")
}

func (p *Plugin) isNotManaged(annotations map[string]string, name string, kind string) error {
	// If the notManaged annotation is set to true then this PVC isn't processed any further.
	if value, ok := annotations[AnnNotManaged]; ok {
		notManaged, err := strconv.ParseBool(value)
		if err != nil {
			return fmt.Errorf("%s annotation set with invalid value: %v", AnnNotManaged, err)
		}

		if notManaged {
			log.WithField(kind, name).Debugf("Kubernetes frontend ignored this notManaged %s.", kind)
			return fmt.Errorf("ignored %s %s as it's set with annotation %s", kind, name, AnnNotManaged)
		}
	}
	return nil
}

func (p *Plugin) processClaim(claim *v1.PersistentVolumeClaim, eventType string) {
	// Validating the claim
	size, ok := claim.Spec.Resources.Requests[v1.ResourceStorage]
	if !ok {
		return
	}
	log.WithFields(log.Fields{
		"PVC":              claim.Name,
		"PVC_phase":        claim.Status.Phase,
		"PVC_size":         size.String(),
		"PVC_uid":          claim.UID,
		"PVC_storageClass": GetPersistentVolumeClaimClass(claim),
		"PVC_accessModes":  claim.Spec.AccessModes,
		"PVC_annotations":  claim.Annotations,
		"PVC_volume":       claim.Spec.VolumeName,
		"PVC_eventType":    eventType,
	}).Debug("Kubernetes frontend got notified of a PVC.")

	if p.validStorageClassReceived(claim) != nil {
		return
	}

	if p.isClaimNotManaged(claim) != nil {
		return
	}

	provisioner := getClaimProvisioner(claim)
	if p.validClaimReceived(claim, provisioner) != nil {
		return
	}

	// It's a valid PVC.
	switch eventType {
	case "delete":
		p.processDeletedClaim(claim)
		return
	case "add":
	case "update":
	default:
		log.WithFields(log.Fields{
			"PVC":   claim.Name,
			"event": eventType,
		}).Error("Kubernetes frontend didn't recognize the notification event corresponding to the PVC!")
		return
	}

	// Treating add and update events similarly.
	// Making decisions based on a claim's phase, similar to k8s' persistent volume controller.
	switch claim.Status.Phase {
	case v1.ClaimBound:
		p.processBoundClaim(claim)
		return
	case v1.ClaimLost:
		p.processLostClaim(claim)
		return
	case v1.ClaimPending:
		// As of Kubernetes 1.6, selector and storage class are mutually exclusive.
		if claim.Spec.Selector != nil {
			message := "ignored PVCs with label selectors!"
			p.updatePVCWithEvent(claim, v1.EventTypeWarning, "IgnoredClaim", message)
			log.WithField("PVC", claim.Name).Debugf("Kubernetes frontend %s", message)
			return
		}
		if _, ok := claim.Annotations[AnnNotManaged]; ok {
			log.WithFields(log.Fields{
				"PVC":        claim.Name,
				"notManaged": claim.Annotations[AnnNotManaged],
			}).Debug("Kubernetes frontend ignored PVC, in Pending phase, created via volume import")
			return
		}
		p.processPendingClaim(claim)
	default:
		log.WithFields(log.Fields{
			"PVC":       claim.Name,
			"PVC_phase": claim.Status.Phase,
		}).Error("Kubernetes frontend doesn't recognize the claim phase.")
	}
}

// processBoundClaim validates whether a Trident-created PV got bound to the intended PVC.
func (p *Plugin) processBoundClaim(claim *v1.PersistentVolumeClaim) {
	orchestratorClaimName := getUniqueClaimName(claim)
	deleteClaim := true

	defer func() {
		// Remove the pending claim, if present.
		if deleteClaim {
			p.mutex.Lock()
			delete(p.pendingClaimMatchMap, orchestratorClaimName)
			p.mutex.Unlock()
		}
	}()

	p.mutex.Lock()
	pv, ok := p.pendingClaimMatchMap[orchestratorClaimName]
	p.mutex.Unlock()
	if !ok {
		// Ignore the claim if we have no record of it.
		return
	}
	// If the bound volume name doesn't match the volume we provisioned,
	// we need to delete the PV and its backing volume, since something
	// else (e.g., an admin-provisioned volume or another provisioner)
	// was able to take care of the PVC.
	// Names are unique for a given instance in time (volumes aren't namespaced,
	// so namespace is a nonissue), so we only need to check whether the
	// name matches.
	boundVolumeName := claim.Spec.VolumeName
	if pv.Name != boundVolumeName {
		err := p.deleteVolumeAndPV(pv)
		if err != nil {
			deleteClaim = false
			log.WithFields(log.Fields{
				"PVC":        claim.Name,
				"PVC_volume": boundVolumeName,
				"PV":         pv.Name,
				"PV_volume":  pv.Name,
			}).Warnf("Kubernetes frontend detected PVC isn't bound to the intended PV, but it failed to "+
				"delete the PV or the corresponding provisioned volume (will retry upon resync): %s", err.Error())
			return
		}
		log.WithFields(log.Fields{
			"PVC":        claim.Name,
			"PVC_volume": boundVolumeName,
			"PV":         pv.Name,
			"PV_volume":  pv.Name,
		}).Info("Kubernetes frontend deleted the provisioned volume ",
			"as the intended PVC was bound to a different volume.")
		return
	}
	// The names match, so the PVC is successfully bound to the provisioned PV.
	return
}

// processLostClaim cleans up Trident-created PVs.
func (p *Plugin) processLostClaim(claim *v1.PersistentVolumeClaim) {
	volName := getUniqueClaimName(claim)
	p.mutex.Lock()
	delete(p.pendingClaimMatchMap, volName)
	p.mutex.Unlock()
	return
}

// processDeletedClaim cleans up Trident-created PVs.
func (p *Plugin) processDeletedClaim(claim *v1.PersistentVolumeClaim) {
	// No major action needs to be taken as deleting a claim would result in
	// the corresponding PV to end up in the "Released" phase, which gets
	// handled by processUpdatedVolume.
	// Remove the pending claim, if present.
	p.mutex.Lock()
	delete(p.pendingClaimMatchMap, getUniqueClaimName(claim))
	p.mutex.Unlock()
}

// processPendingClaim processes PVCs in the pending phase.
func (p *Plugin) processPendingClaim(claim *v1.PersistentVolumeClaim) {
	orchestratorClaimName := getUniqueClaimName(claim)
	p.mutex.Lock()

	// Check whether we have already provisioned a PV for this claim
	if pv, ok := p.pendingClaimMatchMap[orchestratorClaimName]; ok {
		// If there's an entry for this claim in the pending claim match
		// map, we need to see if the volume that we allocated can actually
		// fit the (now modified) specs for the claim.  Note that by checking
		// whether the volume was bound before we get here, we're assuming
		// users don't alter the specs on their PVC after it's been bound.
		// Note that as of Kubernetes 1.5, this case isn't possible, as PVC
		// specs are immutable.  This remains in case Kubernetes allows PVC
		// modification again.
		if canPVMatchWithPVC(pv, claim) {
			p.mutex.Unlock()
			log.WithFields(log.Fields{
				"PV name":    pv.Name,
				"PV status":  pv.Status,
				"PVC name":   claim.Name,
				"PVC status": claim.Status,
			}).Debug("Kubernetes frontend verified PV specs fit PVC")
			return
		}
		// Otherwise, we need to delete the old volume and allocate a new one
		if err := p.deleteVolumeAndPV(pv); err != nil {
			log.WithFields(log.Fields{
				"PVC": claim.Name,
				"PV":  pv.Name,
			}).Error("Kubernetes frontend failed in processing an updated claim (will try again upon resync): ", err)
			p.mutex.Unlock()
			return
		}
		delete(p.pendingClaimMatchMap, orchestratorClaimName)
	}
	p.mutex.Unlock()

	// We need to provision a new volume for this claim.
	pv, err := p.createVolumeAndPV(orchestratorClaimName, claim)
	if err != nil {
		if pv == nil {
			p.updatePVCWithEvent(claim, v1.EventTypeNormal, "ProvisioningFailed", err.Error())
		} else {
			p.updatePVCWithEvent(claim, v1.EventTypeWarning, "ProvisioningFailed", err.Error())
		}
		return
	}
	p.mutex.Lock()
	p.pendingClaimMatchMap[orchestratorClaimName] = pv
	p.mutex.Unlock()
	message := "provisioned a volume and a PV for the PVC."
	p.updatePVCWithEvent(claim, v1.EventTypeNormal, "ProvisioningSuccess", message)
	log.WithFields(log.Fields{
		"PVC":       claim.Name,
		"PV":        orchestratorClaimName,
		"PV_volume": pv.Name,
	}).Infof("Kubernetes frontend %s", message)
}

func (p *Plugin) ImportVolume(request *storage.ImportVolumeRequest) (*storage.VolumeExternal, error) {

	log.WithField("request", request).Debug("ImportVolume")

	// Get PVC from ImportVolumeRequest
	jsonData, err := base64.StdEncoding.DecodeString(request.PVCData)
	if err != nil {
		return nil, fmt.Errorf("the pvcData field does not contain valid base64-encoded data: %v", err)
	}

	claim := &v1.PersistentVolumeClaim{}
	err = json.Unmarshal(jsonData, &claim)
	if err != nil {
		return nil, fmt.Errorf("could not parse JSON PVC: %v", err)
	}

	log.WithFields(log.Fields{
		"PVC":               claim.Name,
		"PVC_storageClass":  GetPersistentVolumeClaimClass(claim),
		"PVC_accessModes":   claim.Spec.AccessModes,
		"PVC_annotations":   claim.Annotations,
		"PVC_volume":        claim.Spec.VolumeName,
		"PVC_requestedSize": claim.Spec.Resources.Requests[v1.ResourceStorage],
	}).Debug("ImportVolume: received PVC data.")

	if err = p.validStorageClassReceived(claim); err != nil {
		return nil, err
	}

	provisioner := p.getClaimOrClassProvisioner(claim)
	if err = p.validClaimReceived(claim, provisioner); err != nil {
		return nil, err
	}

	if len(claim.Namespace) == 0 {
		return nil, fmt.Errorf("a valid PVC namespace is required for volume import")
	}

	if claim.Annotations == nil {
		claim.Annotations = map[string]string{}
	}
	claim.Annotations[AnnNotManaged] = strconv.FormatBool(request.NoManage)

	// Set the PVC's storage field to the actual volume size.
	volExternal, err := p.orchestrator.GetVolumeExternal(request.InternalName, request.Backend)
	if err != nil {
		return nil, fmt.Errorf("volume import failed to get size of volume: %v", err)
	}
	claim.Spec.Resources.Requests[v1.ResourceStorage] = resource.MustParse(volExternal.Config.Size)
	log.WithFields(log.Fields{
		"size":      volExternal.Config.Size,
		"claimSize": claim.Spec.Resources.Requests[v1.ResourceStorage],
	}).Debug("Volume import determined volume size")

	// Need to create the PVC to obtain the PVC UID. The PVC UID is needed to create the volume name
	// used for the PV Name and volume.Config.Name.
	pvc, pvcErr := p.createImportPVC(claim)
	if pvcErr != nil {
		log.WithFields(log.Fields{
			"claim": claim.Name,
			"error": pvcErr,
		}).Warn("ImportVolume: error occurred during PVC creation.")
		return nil, pvcErr
	}
	log.WithField("PVC", pvc).Debug("ImportVolume: created pending PVC.")

	accessModes := pvc.Spec.AccessModes
	uniqueName := getUniqueClaimName(pvc)
	storageClass := GetPersistentVolumeClaimClass(pvc)
	annotations := p.processStorageClassAnnotations(pvc, storageClass)
	volConfig := getVolumeConfig(accessModes, uniqueName, claim.Spec.Resources.Requests[v1.ResourceStorage], annotations)

	// This func is passed to core when ImportVolume is called. The func is created with the locally scoped
	// context but runs in orchestrator_core inside a volume transaction. This allows needed cleanup to be
	// performed if an error is thrown. The createPVandPVC creates the PV and checks the PVC status.
	createPVandPVC := func(volExternal *storage.VolumeExternal, driverType string) error {
		log.WithFields(log.Fields{
			"volumeName":         volExternal.Config.Name,
			"volumeInternalName": volExternal.Config.InternalName,
			"size":               volExternal.Config.Size,
			"fileSystem":         volExternal.Config.FileSystem,
			"snapshotPolicy":     volExternal.Config.SnapshotPolicy,
			"protocol":           volExternal.Config.Protocol,
			"backend":            volExternal.Backend,
		}).Debug("ImportVolume: ready to create the PV.")

		pv, pvErr := p.createPV(pvc, volConfig, storageClass, volExternal, true, driverType)
		if pvErr != nil {
			log.WithFields(log.Fields{
				"volume": volExternal.Config.Name,
				"error":  pvErr,
			}).Warn("ImportVolume: error occurred during PV creation.")
			return pvErr
		}

		// Validate that the PV specs fit the PVC specs. This is just a sanity check as
		// canPVMatchWithPVC should not fail.
		if !canPVMatchWithPVC(pv, pvc) {
			p.deletePV(pv.Name)
			return fmt.Errorf("the PV specs do not fit requested PVC")
		}

		pvCheck, err := p.kubeClient.CoreV1().PersistentVolumes().Get(pv.Name, metav1.GetOptions{})
		if err != nil {
			return fmt.Errorf("error occurred checking PV %s status: %v", pv.Name, err)
		}
		log.WithFields(log.Fields{
			"pv.Name":         pvCheck.Name,
			"pv.Status.Phase": pvCheck.Status.Phase,
		}).Debug("ImportVolume: PV created.")

		pvcCheck, err := p.kubeClient.CoreV1().PersistentVolumeClaims(pvc.Namespace).Get(pvc.Name, metav1.GetOptions{})
		if err != nil {
			return fmt.Errorf("error occurred checking PVC %s status: %v", pvc.Name, err)
		}
		log.WithFields(log.Fields{
			"pvc.Name":         pvcCheck.Name,
			"pvc.Status.Phase": pvcCheck.Status.Phase,
		}).Debug("ImportVolume: PVC status.")

		return nil
	}

	volumeExternal, err := p.orchestrator.ImportVolume(volConfig, request.InternalName, request.Backend, request.NoManage, createPVandPVC)
	if err != nil {
		log.WithFields(log.Fields{
			"name":     volConfig.Name,
			"PVC.UID":  pvc.UID,
			"PVC.Name": pvc.Name,
		}).Warn("ImportVolume: error occurred; deleting PVC.")
		p.deleteClaim(pvc)
		return nil, fmt.Errorf("frontend failed to import volume: %v", err)
	}
	log.WithField("volumeExternal", volumeExternal).Debug("ImportVolume: import completed.")

	return volumeExternal, nil
}

func (p *Plugin) deletePV(pvName string) {
	gracePeriod := int64(0)
	do := &metav1.DeleteOptions{GracePeriodSeconds: &gracePeriod}
	err := p.kubeClient.CoreV1().PersistentVolumes().Delete(pvName, do)
	if err != nil {
		log.Errorf("error occurred while trying to delete PV %s: %v", pvName, err)
	}
}

func (p *Plugin) createImportPVC(claim *v1.PersistentVolumeClaim) (*v1.PersistentVolumeClaim, error) {

	log.WithFields(log.Fields{
		"claim":     claim,
		"namespace": claim.Namespace,
	}).Debug("CreateImportPVC: ready to create PVC")

	pvc, err := p.kubeClient.CoreV1().PersistentVolumeClaims(claim.Namespace).Create(claim)
	if err != nil {
		return nil, fmt.Errorf("error occurred during PVC creation: %v", err)
	}

	return pvc, nil
}

func (p *Plugin) createVolumeFromConfig(
	volConfig *storage.VolumeConfig,
	storageClass string,
	namespace string,
	claimName string,
) (*storage.VolumeExternal, error) {

	var vol *storage.VolumeExternal

	k8sClient, err := p.getNamespacedKubeClient(&p.kubeConfig, namespace)
	if err != nil {
		log.WithFields(log.Fields{
			"namespace": namespace,
			"error":     err.Error(),
		}).Warn("Kubernetes frontend couldn't create a client to namespace!")
	}

	if volConfig.CloneSourceVolume == "" {
		vol, err = p.orchestrator.AddVolume(volConfig)
		if err != nil {
			return nil, err
		}
	} else {
		var (
			options metav1.GetOptions
			pvc     *v1.PersistentVolumeClaim
		)

		// If cloning an existing PVC, process the source PVC name:
		// 1) Validate that the source PVC is in the same namespace.
		//    TODO: Explore the security and management ramifications of cloning from a PVC in a different namespace.
		if pvc, err = k8sClient.GetPVC(volConfig.CloneSourceVolume, options); err != nil {
			err = fmt.Errorf("cloning from a PVC requires both PVCs be in the same namespace")
			log.WithFields(log.Fields{
				"sourcePVC":     volConfig.CloneSourceVolume,
				"PVC":           claimName,
				"PVC_namespace": namespace,
			}).Debugf("Kubernetes frontend detected an invalid configuration "+
				"for cloning from a PVC: %v", err.Error())
			return nil, err
		}

		// 2) Validate that storage classes match for the two PVCs
		if GetPersistentVolumeClaimClass(pvc) != storageClass {
			err = fmt.Errorf("cloning from a PVC requires matching storage classes")
			log.WithFields(log.Fields{
				"PVC":                    claimName,
				"PVC_storageClass":       storageClass,
				"sourcePVC":              volConfig.CloneSourceVolume,
				"sourcePVC_storageClass": GetPersistentVolumeClaimClass(pvc),
			}).Debugf("Kubernetes frontend detected an invalid configuration "+
				"for cloning from a PVC: %v", err.Error())
			return nil, err
		}

		// 3) Set the source PVC name as it's understood by Trident.
		volConfig.CloneSourceVolume = getUniqueClaimName(pvc)

		// 4) Clone the existing volume
		vol, err = p.orchestrator.CloneVolume(volConfig)
		if err != nil {
			return nil, err
		}
	}
	return vol, nil
}

func (p *Plugin) createPV(
	claim *v1.PersistentVolumeClaim,
	volConfig *storage.VolumeConfig,
	storageClass string,
	volume *storage.VolumeExternal,
	isImport bool,
	driverType string,
) (pv *v1.PersistentVolume, err error) {

	var (
		claimRef    v1.ObjectReference
		iscsiSource *v1.ISCSIPersistentVolumeSource
		nfsSource   *v1.NFSVolumeSource
	)

	claimRef = v1.ObjectReference{
		Namespace: claim.Namespace,
		Name:      claim.Name,
	}

	if isImport {
		claimRef.UID = claim.UID
	}

	pv = &v1.PersistentVolume{
		TypeMeta: metav1.TypeMeta{
			Kind:       "PersistentVolume",
			APIVersion: "v1",
		},
		ObjectMeta: metav1.ObjectMeta{
			Name: volConfig.Name,
			Annotations: map[string]string{
				AnnClass:                  storageClass,
				AnnDynamicallyProvisioned: AnnOrchestrator,
			},
		},
		Spec: v1.PersistentVolumeSpec{
			AccessModes: claim.Spec.AccessModes,
			Capacity:    v1.ResourceList{v1.ResourceStorage: resource.MustParse(volume.Config.Size)},
			ClaimRef:    &claimRef,
			// Default policy is "Delete".
			PersistentVolumeReclaimPolicy: v1.PersistentVolumeReclaimDelete,
		},
	}

	kubeVersion, _ := ValidateKubeVersion(p.kubernetesVersion)

	pv.Spec.StorageClassName = storageClass

	// Apply Storage Class mount options and reclaim policy
	pv.Spec.MountOptions = p.getPVMountOptions(p.storageClassCache[storageClass], volume)
	pv.Spec.PersistentVolumeReclaimPolicy = *p.storageClassCache[storageClass].PersistentVolumeReclaimPolicy

	if isImport {
		// Apply annotation to indicate this PV was created by volume import process
		pv.Annotations[AnnNotManaged] = claim.Annotations[AnnNotManaged]
	}

	// We create the CHAP secret in Trident's namespace
	k8sClientCHAP, err := p.getNamespacedKubeClient(&p.kubeConfig, p.tridentNamespace)
	if err != nil {
		log.WithFields(log.Fields{
			"namespace": p.tridentNamespace,
			"error":     err.Error(),
		}).Warn("Kubernetes frontend couldn't create a client to namespace!")
	}

	switch driverType {

	case drivers.SolidfireSANStorageDriverName,
		drivers.OntapSANStorageDriverName,
		drivers.EseriesIscsiStorageDriverName:

		iscsiSource, err = CreateISCSIPersistentVolumeSource(k8sClientCHAP, kubeVersion, volume)
		if err != nil {
			return
		}
		pv.Spec.ISCSI = iscsiSource
		if claim.Spec.VolumeMode != nil &&
			*claim.Spec.VolumeMode == v1.PersistentVolumeBlock {
			pv.Spec.VolumeMode = claim.Spec.VolumeMode
		}

	case drivers.OntapNASStorageDriverName,
		drivers.OntapNASQtreeStorageDriverName,
		drivers.OntapNASFlexGroupStorageDriverName,
		drivers.AWSNFSStorageDriverName:

		nfsSource = CreateNFSVolumeSource(volume)
		pv.Spec.NFS = nfsSource

	case drivers.FakeStorageDriverName:
		if volume.Config.Protocol == config.File {
			nfsSource = CreateNFSVolumeSource(volume)
			pv.Spec.NFS = nfsSource
		} else if volume.Config.Protocol == config.Block {
			iscsiSource, err = CreateISCSIPersistentVolumeSource(k8sClientCHAP, kubeVersion, volume)
			if err != nil {
				return
			}
			pv.Spec.ISCSI = iscsiSource
		}

	default:
		// Unknown driver for the frontend plugin or for Kubernetes.
		// Provisioned volume should get deleted.
		volType, _ := p.orchestrator.GetVolumeType(volume)
		log.WithFields(log.Fields{
			"volume": volume.Config.Name,
			"type":   volType,
			"driver": driverType,
		}).Error("Kubernetes frontend doesn't recognize this type of volume; deleting the provisioned volume.")
		err = fmt.Errorf("unrecognized volume type by Kubernetes")
		return
	}

	pv, err = p.kubeClient.CoreV1().PersistentVolumes().Create(pv)
	if err != nil {
		return nil, err
	}

	log.WithFields(log.Fields{
		"volume": volume.Config.Name,
		"driver": driverType,
		"pv":     pv,
	}).Debug("PV created")

	return pv, nil
}

// A pending PVC was received and this func provisions the requested volume
// and creates the PV with the PVC's claim ref.
func (p *Plugin) createVolumeAndPV(
	uniqueName string, claim *v1.PersistentVolumeClaim,
) (pv *v1.PersistentVolume, err error) {

	var (
		volExternal *storage.VolumeExternal
	)

	defer func() {
		if volExternal != nil && err != nil {
			err1 := err
			// Delete the volume on the backend
			err = p.orchestrator.DeleteVolume(volExternal.Config.Name)
			if err != nil {
				err2 := "Kubernetes frontend couldn't delete the volume after failed creation: " + err.Error()
				log.WithFields(log.Fields{
					"volume":  volExternal.Config.Name,
					"backend": volExternal.Backend,
				}).Error(err2)
				err = fmt.Errorf("%s => %s", err1.Error(), err2)
			} else {
				err = err1
			}
		}
	}()

	storageClass := GetPersistentVolumeClaimClass(claim)
	annotations := p.processStorageClassAnnotations(claim, storageClass)

	size, _ := claim.Spec.Resources.Requests[v1.ResourceStorage]
	accessModes := claim.Spec.AccessModes
	volConfig := getVolumeConfig(accessModes, uniqueName, size, annotations)
	volExternal, err = p.createVolumeFromConfig(volConfig, storageClass, claim.Namespace, claim.Name)
	if err != nil {
		return nil, err
	}
	driverType, _ := p.orchestrator.GetDriverTypeForVolume(volExternal)
	if err != nil {
		log.WithFields(log.Fields{
			"volume": uniqueName,
		}).Warnf("Kubernetes frontend couldn't provision a volume: %s "+
			"(will retry upon resync)", err.Error())
		return nil, err
	}

	pv, err = p.createPV(claim, volConfig, storageClass, volExternal, false, driverType)
	if err != nil {
		return nil, err
	}

	return pv, err
}

func (p *Plugin) processStorageClassAnnotations(claim *v1.PersistentVolumeClaim, storageClass string,
) map[string]string {
	var storageClassParams map[string]string

	annotations := claim.Annotations
	if storageClassSummary, found := p.storageClassCache[storageClass]; found {
		storageClassParams = storageClassSummary.Parameters
	}

	// TODO: A quick way to support v1 storage classes before changing unit tests
	if _, found := annotations[AnnClass]; !found {
		if annotations == nil {
			annotations = make(map[string]string)
		}
		annotations[AnnClass] = storageClass
	}

	// Set the file system type based on the value in the storage class
	if _, found := annotations[AnnFileSystem]; !found && storageClassParams != nil {
		if fsType, found := storageClassParams[K8sFsType]; found {
			annotations[AnnFileSystem] = fsType
		}
	}

	return annotations
}

func (p *Plugin) getPVMountOptions(scSummary *StorageClassSummary, volume *storage.VolumeExternal) []string {

	if scSummary != nil && len(scSummary.MountOptions) > 0 {
		return scSummary.MountOptions
	}
	if volume != nil && volume.Config.AccessInfo.MountOptions != "" {
		return regexp.MustCompile(`\s*,\s*`).Split(volume.Config.AccessInfo.MountOptions, -1)
	}
	return make([]string, 0)
}

func (p *Plugin) deleteVolumeAndPV(pv *v1.PersistentVolume) error {
	err := p.orchestrator.DeleteVolume(pv.GetName())
	if err != nil && !core.IsNotFoundError(err) {
		message := fmt.Sprintf("failed to delete the volume for PV %s: %s. Volume and PV may "+
			"need to be manually deleted.", pv.GetName(), err.Error())
		p.updateVolumePhaseWithEvent(pv, v1.VolumeFailed, v1.EventTypeWarning, "FailedVolumeDelete", message)
		return fmt.Errorf("Kubernetes frontend %s", message)
	}
	err = p.kubeClient.CoreV1().PersistentVolumes().Delete(pv.GetName(), &metav1.DeleteOptions{})
	if err != nil {
		return fmt.Errorf("Kubernetes frontend failed to contact the API server and delete the PV: %s", err.Error())
	}
	return err
}

func (p *Plugin) addVolume(obj interface{}) {
	volume, ok := obj.(*v1.PersistentVolume)
	if !ok {
		log.Errorf("Kubernetes frontend expected PV; handler got %v", obj)
		return
	}
	p.processVolume(volume, "add")
}

func (p *Plugin) updateVolume(oldObj, newObj interface{}) {
	volume, ok := newObj.(*v1.PersistentVolume)
	if !ok {
		log.Errorf("Kubernetes frontend expected PV; handler got %v", newObj)
		return
	}
	p.processVolume(volume, "update")
}

func (p *Plugin) deleteVolume(obj interface{}) {
	volume, ok := obj.(*v1.PersistentVolume)
	if !ok {
		log.Errorf("Kubernetes frontend expected PV; handler got %v", obj)
		return
	}
	p.processVolume(volume, "delete")
}

func (p *Plugin) processVolume(pv *v1.PersistentVolume, eventType string) {
	pvSize := pv.Spec.Capacity[v1.ResourceStorage]
	log.WithFields(log.Fields{
		"PV":             pv.Name,
		"PV_phase":       pv.Status.Phase,
		"PV_size":        pvSize.String(),
		"PV_uid":         pv.UID,
		"PV_accessModes": pv.Spec.AccessModes,
		"PV_annotations": pv.Annotations,
		"PV_eventType":   eventType,
	}).Debug("Kubernetes frontend got notified of a PV.")

	// Validating the PV (making sure it's provisioned by Trident)
	if pv.ObjectMeta.Annotations[AnnDynamicallyProvisioned] !=
		AnnOrchestrator {
		return
	}

	if p.isVolumeNotManaged(pv) != nil {
		return
	}

	switch eventType {
	case "delete":
		p.processDeletedVolume(pv)
		return
	case "add", "update":
		p.processUpdatedVolume(pv)
	default:
		log.WithFields(log.Fields{
			"PV":    pv.Name,
			"event": eventType,
		}).Error("Kubernetes frontend didn't recognize the notification event corresponding to the PV!")
		return
	}
}

// processDeletedVolume cleans up Trident-created PVs.
func (p *Plugin) processDeletedVolume(pv *v1.PersistentVolume) {
	// This method can get called under two scenarios:
	// (1) Deletion of a PVC has resulted in deletion of a PV and the
	//     corresponding volume.
	// (2) An admin has deleted the PV before deleting the PVC. Here we handle
	// this case for versions of Kubernetes that don't support the storage
	// object in use protection feature. This feature was beta in v1.10 and
	// stable in v.11.

	// First, make sure the PVC is present and is in the Lost phase.
	claim, err := p.GetPVCForPV(pv)
	if claim == nil || err != nil {
		return
	}
	if claim.Status.Phase != v1.ClaimLost {
		return
	}

	// Second, take the appropriate action based on the PV's reclaim policy.
	if pv.Spec.PersistentVolumeReclaimPolicy == v1.PersistentVolumeReclaimRetain {
		return
	}

	// Third, we need to delete the corresponding volume.
	if vol, _ := p.orchestrator.GetVolume(pv.Name); vol == nil {
		return
	}
	err = p.orchestrator.DeleteVolume(pv.Name)
	if err != nil {
		message := "failed to delete the provisioned volume for the lost PVC."
		p.updatePVCWithEvent(claim, v1.EventTypeWarning, "FailedVolumeDelete", message)
		log.WithFields(log.Fields{
			"PVC":    claim.Name,
			"volume": pv.Name,
		}).Errorf("Kubernetes frontend %s", message)
	} else {
		message := "deleted the provisioned volume for the lost PVC."
		p.updatePVCWithEvent(claim, v1.EventTypeNormal, "VolumeDelete", message)
		log.WithFields(log.Fields{
			"PVC":    claim.Name,
			"volume": pv.Name,
		}).Infof("Kubernetes frontend %s", message)
	}
	return
}

// processUpdatedVolume processes updated Trident-created PVs.
func (p *Plugin) processUpdatedVolume(pv *v1.PersistentVolume) {
	switch pv.Status.Phase {
	case v1.VolumePending:
		return
	case v1.VolumeAvailable:
		return
	case v1.VolumeBound:
		return
	case v1.VolumeReleased, v1.VolumeFailed:
		if pv.Spec.PersistentVolumeReclaimPolicy != v1.PersistentVolumeReclaimDelete {
			return
		}
		err := p.orchestrator.DeleteVolume(pv.Name)
		if err != nil && !core.IsNotFoundError(err) {
			// Updating the PV's phase to "VolumeFailed", so that a storage admin can take action.
			message := fmt.Sprintf("failed to delete the volume for PV %s: %s. Will eventually retry, "+
				"but volume and PV may need to be manually deleted.", pv.Name, err.Error())
			p.updateVolumePhaseWithEvent(pv, v1.VolumeFailed, v1.EventTypeWarning, "FailedVolumeDelete", message)
			log.Errorf("Kubernetes frontend %s", message)
			// PV needs to be manually deleted by the admin after removing the volume.
			return
		}
		err = p.kubeClient.CoreV1().PersistentVolumes().Delete(pv.Name, &metav1.DeleteOptions{})
		if err != nil {
			if !strings.HasSuffix(err.Error(), "not found") {
				// PVs provisioned by external provisioners seem to end up in
				// the failed state as Kubernetes doesn't recognize them.
				log.Errorf("Kubernetes frontend failed to delete the PV: %s", err.Error())
			}
			return
		}
		log.WithFields(log.Fields{
			"PV":     pv.Name,
			"volume": pv.Name,
		}).Info("Kubernetes frontend deleted the provisioned volume and PV.")
	default:
		log.WithFields(log.Fields{
			"PV":       pv.Name,
			"PV_phase": pv.Status.Phase,
		}).Error("Kubernetes frontend doesn't recognize the volume phase.")
	}
}

// updateVolumePhaseWithEvent saves new volume phase to API server and emits
// given event on the volume. It saves the phase and emits the event only when
// the phase has actually changed from the version saved in API server.
// (Based on pkg/controller/volume/persistentvolume/pv_controller.go)
func (p *Plugin) updateVolumePhaseWithEvent(
	pv *v1.PersistentVolume, phase v1.PersistentVolumePhase, eventtype, reason, message string,
) (*v1.PersistentVolume, error) {

	if pv.Status.Phase == phase {
		// Nothing to do.
		return pv, nil
	}
	newVol, err := p.updateVolumePhase(pv, phase, message)
	if err != nil {
		return nil, err
	}

	p.eventRecorder.Event(newVol, eventtype, reason, message)

	return newVol, nil
}

// updateVolumePhase saves new volume phase to API server.
// (Based on pkg/controller/volume/persistentvolume/pv_controller.go)
func (p *Plugin) updateVolumePhase(
	pv *v1.PersistentVolume, phase v1.PersistentVolumePhase, message string,
) (*v1.PersistentVolume, error) {

	if pv.Status.Phase == phase {
		// Nothing to do.
		return pv, nil
	}

	volumeClone := pv.DeepCopy()

	volumeClone.Status.Phase = phase
	volumeClone.Status.Message = message

	return p.kubeClient.CoreV1().PersistentVolumes().UpdateStatus(volumeClone)
}

// updatePVCWithEvent emits given event on the PVC.
// (Based on pkg/controller/volume/persistentvolume/pv_controller.go)
func (p *Plugin) updatePVCWithEvent(
	claim *v1.PersistentVolumeClaim, eventtype, reason, message string,
) (*v1.PersistentVolumeClaim, error) {
	p.eventRecorder.Event(claim, eventtype, reason, message)
	return claim, nil
}

// updatePVWithEvent emits given event on the PV.
// (Based on pkg/controller/volume/persistentvolume/pv_controller.go)
func (p *Plugin) updatePVWithEvent(
	pv *v1.PersistentVolume, eventtype, reason, message string,
) (*v1.PersistentVolume, error) {
	p.eventRecorder.Event(pv, eventtype, reason, message)
	return pv, nil
}

func convertStorageClassV1BetaToV1(class *k8sstoragev1beta.StorageClass) *k8sstoragev1.StorageClass {
	// For now we just copy the fields used by Trident.
	v1Class := &k8sstoragev1.StorageClass{
		Provisioner: class.Provisioner,
		Parameters:  class.Parameters,
	}
	v1Class.Name = class.Name
	return v1Class
}

func (p *Plugin) addClass(obj interface{}) {
	class, ok := obj.(*k8sstoragev1beta.StorageClass)
	if ok {
		p.processClass(convertStorageClassV1BetaToV1(class), "add")
		return
	}
	classV1, ok := obj.(*k8sstoragev1.StorageClass)
	if !ok {
		log.Errorf("Kubernetes frontend expected storage.k8s.io/v1beta1 "+
			"or storage.k8s.io/v1 storage class; handler got %v", obj)
		return
	}
	p.processClass(classV1, "add")
}

func (p *Plugin) updateClass(oldObj, newObj interface{}) {
	class, ok := newObj.(*k8sstoragev1beta.StorageClass)
	if ok {
		p.processClass(convertStorageClassV1BetaToV1(class), "update")
		return
	}
	classV1, ok := newObj.(*k8sstoragev1.StorageClass)
	if !ok {
		log.Errorf("Kubernetes frontend expected storage.k8s.io/v1beta1 "+
			"or storage.k8s.io/v1 storage class; handler got %v", newObj)
		return
	}
	p.processClass(classV1, "update")
}

func (p *Plugin) deleteClass(obj interface{}) {
	class, ok := obj.(*k8sstoragev1beta.StorageClass)
	if ok {
		p.processClass(convertStorageClassV1BetaToV1(class), "delete")
		return
	}
	classV1, ok := obj.(*k8sstoragev1.StorageClass)
	if !ok {
		log.Errorf("Kubernetes frontend expected storage.k8s.io/v1beta1 "+
			"or storage.k8s.io/v1 storage class; handler got %v", obj)
		return
	}
	p.processClass(classV1, "delete")
}

func (p *Plugin) processClass(class *k8sstoragev1.StorageClass, eventType string) {
	log.WithFields(log.Fields{
		"storageClass":             class.Name,
		"storageClass_provisioner": class.Provisioner,
		"storageClass_parameters":  class.Parameters,
		"storageClass_eventType":   eventType,
	}).Debug("Kubernetes frontend got notified of a storage class.")

	if class.Provisioner != AnnOrchestrator {
		return
	}
	switch eventType {
	case "add":
		p.processAddedClass(class)
	case "delete":
		p.processDeletedClass(class)
	case "update":
		// Make sure Trident has a record of this storage class.
		if storageClass, _ := p.orchestrator.GetStorageClass(class.Name); storageClass == nil {
			log.WithFields(log.Fields{
				"storageClass": class.Name,
			}).Warn("Kubernetes frontend has no record of the updated " +
				"storage class; instead it will try to create it.")
			p.processAddedClass(class)
		} else {
			p.processUpdatedClass(class)
		}
	default:
		log.WithFields(log.Fields{
			"storageClass": class.Name,
			"event":        eventType,
		}).Error("Kubernetes frontend didn't recognize the notification event corresponding to the storage class!")
	}
}

func (p *Plugin) processAddedClass(class *k8sstoragev1.StorageClass) {
	scConfig := new(storageclass.Config)
	scConfig.Name = class.Name
	scConfig.Attributes = make(map[string]storageattribute.Request)
	k8sStorageClassParams := make(map[string]string)

	// Populate storage class config attributes and backend storage pools
	for k, v := range class.Parameters {
		switch k {
		case K8sFsType:
			// Process Kubernetes-defined storage class parameters
			k8sStorageClassParams[k] = v

		case storageattribute.RequiredStorage, storageattribute.AdditionalStoragePools:
			// format:  additionalStoragePools: "backend1:pool1,pool2;backend2:pool1"
			additionalPools, err := storageattribute.CreateBackendStoragePoolsMapFromEncodedString(v)
			if err != nil {
				log.WithFields(log.Fields{
					"storageClass":             class.Name,
					"storageClass_provisioner": class.Provisioner,
					"storageClass_parameters":  class.Parameters,
					"error":                    err,
				}).Errorf("Kubernetes frontend couldn't process the storage class parameter %s", k)
			}
			scConfig.AdditionalPools = additionalPools

		case storageattribute.ExcludeStoragePools:
			// format:  excludeStoragePools: "backend1:pool1,pool2;backend2:pool1"
			excludeStoragePools, err := storageattribute.CreateBackendStoragePoolsMapFromEncodedString(v)
			if err != nil {
				log.WithFields(log.Fields{
					"storageClass":             class.Name,
					"storageClass_provisioner": class.Provisioner,
					"storageClass_parameters":  class.Parameters,
					"error":                    err,
				}).Errorf("Kubernetes frontend couldn't process the storage class parameter %s", k)
			}
			scConfig.ExcludePools = excludeStoragePools

		case storageattribute.StoragePools:
			// format:  storagePools: "backend1:pool1,pool2;backend2:pool1"
			pools, err := storageattribute.CreateBackendStoragePoolsMapFromEncodedString(v)
			if err != nil {
				log.WithFields(log.Fields{
					"storageClass":             class.Name,
					"storageClass_provisioner": class.Provisioner,
					"storageClass_parameters":  class.Parameters,
					"error":                    err,
				}).Errorf("Kubernetes frontend couldn't process the storage class parameter %s", k)
			}
			scConfig.Pools = pools

		default:
			// format:  attribute: "value"
			req, err := storageattribute.CreateAttributeRequestFromAttributeValue(k, v)
			if err != nil {
				log.WithFields(log.Fields{
					"storageClass":             class.Name,
					"storageClass_provisioner": class.Provisioner,
					"storageClass_parameters":  class.Parameters,
					"error":                    err,
				}).Errorf("Kubernetes frontend couldn't process the storage class attribute %s", k)
				return
			}
			scConfig.Attributes[k] = req
		}
	}

	// Update Kubernetes-defined storage class parameters maintained by the
	// frontend. Note that these parameters are only processed by the frontend
	// and not by Trident core.
	p.mutex.Lock()
	storageClassSummary := &StorageClassSummary{
		Parameters:                    k8sStorageClassParams,
		MountOptions:                  class.MountOptions,
		PersistentVolumeReclaimPolicy: class.ReclaimPolicy,
		AllowVolumeExpansion:          class.AllowVolumeExpansion,
	}
	p.storageClassCache[class.Name] = storageClassSummary
	p.mutex.Unlock()

	// Add the storage class
	sc, err := p.orchestrator.AddStorageClass(scConfig)
	if err != nil {
		log.WithFields(log.Fields{
			"storageClass":             class.Name,
			"storageClass_provisioner": class.Provisioner,
			"storageClass_parameters":  class.Parameters,
		}).Error("Kubernetes frontend couldn't add the storage class: ", err)
		return
	}
	if sc != nil {
		// Check if it's a default storage class
		if getAnnotation(class.Annotations, AnnDefaultStorageClass) == "true" {
			p.mutex.Lock()
			p.defaultStorageClasses[class.Name] = true
			if len(p.defaultStorageClasses) > 1 {
				log.WithFields(log.Fields{
					"storageClass":           class.Name,
					"default_storageClasses": p.getDefaultStorageClasses(),
				}).Warn("Kubernetes frontend already manages more than one default storage class!")
			}
			p.mutex.Unlock()
		}

		log.WithFields(log.Fields{
			"storageClass":             class.Name,
			"storageClass_provisioner": class.Provisioner,
			"storageClass_parameters":  class.Parameters,
			"default_storageClasses":   p.getDefaultStorageClasses(),
		}).Info("Kubernetes frontend added the storage class.")
	}
}

func (p *Plugin) processDeletedClass(class *k8sstoragev1.StorageClass) {
	// Check if we're deleting the default storage class.
	if getAnnotation(class.Annotations, AnnDefaultStorageClass) == "true" {
		p.mutex.Lock()
		if p.defaultStorageClasses[class.Name] {
			delete(p.defaultStorageClasses, class.Name)
			log.WithFields(log.Fields{
				"storageClass": class.Name,
			}).Info("Kubernetes frontend will be deleting a default storage class.")
		}
		p.mutex.Unlock()
	}

	// Delete the storage class.
	err := p.orchestrator.DeleteStorageClass(class.Name)
	if err != nil {
		log.WithFields(log.Fields{
			"storageClass": class.Name,
		}).Error("Kubernetes frontend couldn't delete the storage class: ", err)
	} else {
		p.mutex.Lock()
		delete(p.storageClassCache, class.Name)
		log.WithFields(log.Fields{
			"storageClass": class.Name,
		}).Info("Kubernetes frontend deleted the storage class.")
		p.mutex.Unlock()
	}
}

func (p *Plugin) processUpdatedClass(class *k8sstoragev1.StorageClass) {
	// Here we only check for updates associated with the default storage class.
	p.mutex.Lock()
	defer func() {
		p.mutex.Unlock()
	}()

	// Updating the storage class cache.
	storageClassSummary, found := p.storageClassCache[class.Name]
	if !found || storageClassSummary == nil {
		// Should never reach here.
	} else {
		// Updating the mutable fields in StorageClassSummary.
		// See kubernetes/kubernetes/pkg/apis/storage/validation.
		storageClassSummary.AllowVolumeExpansion = class.AllowVolumeExpansion
		storageClassSummary.MountOptions = class.MountOptions
	}

	// Handling updates related to the default storage class.
	if p.defaultStorageClasses[class.Name] {
		// It's an update to a default storage class.
		// Check to see if it's still a default storage class.
		if getAnnotation(class.Annotations, AnnDefaultStorageClass) != "true" {
			delete(p.defaultStorageClasses, class.Name)
		}
	} else {
		// It's an update to a non-default storage class.
		if getAnnotation(class.Annotations, AnnDefaultStorageClass) == "true" {
			// The update defines a new default storage class.
			p.defaultStorageClasses[class.Name] = true
			log.WithFields(log.Fields{
				"storageClass":           class.Name,
				"default_storageClasses": p.getDefaultStorageClasses(),
			}).Info("Kubernetes frontend added a new default storage class.")
		}
	}
}

func (p *Plugin) getDefaultStorageClasses() string {
	classes := make([]string, 0)
	for class := range p.defaultStorageClasses {
		classes = append(classes, class)
	}
	return strings.Join(classes, ",")
}

// GetPersistentVolumeClaimClass returns StorageClassName. If no storage class was
// requested, it returns "".
func GetPersistentVolumeClaimClass(claim *v1.PersistentVolumeClaim) string {
	// Use beta annotation first
	if class, found := claim.Annotations[AnnClass]; found {
		return class
	}

	if claim.Spec.StorageClassName != nil {
		return *claim.Spec.StorageClassName
	}

	return ""
}

func (p *Plugin) updateClaimResize(oldObj, newObj interface{}) {
	oldClaim, ok := oldObj.(*v1.PersistentVolumeClaim)
	if !ok {
		log.Errorf("Kubernetes frontend expected PVC; handler got %v", oldObj)
		return
	}
	newClaim, ok := newObj.(*v1.PersistentVolumeClaim)
	if !ok {
		log.Errorf("Kubernetes frontend expected PVC; handler got %v", oldObj)
		return
	}

	// Filtering PVCs for volume resize.
	// We intentionally don't use feature gates to see whether volume expansion
	// is enabled or not. We also don't check for k8s version 1.12 or later
	// as Trident can support volume resize with earlier versions of k8s if
	// admission controller doesn't restrict volume resize through
	// --disable-admission-plugins=PersistentVolumeClaimResize.

	// We only allow resizing bound claims.
	if newClaim.Status.Phase != v1.ClaimBound {
		return
	}

	// Verify the storage class is managed by Trident.
	storageClass := GetPersistentVolumeClaimClass(newClaim)
	if storageClass == "" ||
		getClaimProvisioner(newClaim) != AnnOrchestrator {
		return
	}

	// We only allow expanding volumes.
	oldPVCSize := oldClaim.Spec.Resources.Requests[v1.ResourceStorage]
	newPVCSize := newClaim.Spec.Resources.Requests[v1.ResourceStorage]
	currentSize := newClaim.Status.Capacity[v1.ResourceStorage]
	if newPVCSize.Cmp(oldPVCSize) < 0 ||
		(newPVCSize.Cmp(oldPVCSize) == 0 && currentSize.Cmp(newPVCSize) > 0) {
		message := "shrinking a PV isn't allowed!"
		p.updatePVCWithEvent(newClaim, v1.EventTypeWarning, "ResizeFailed", message)
		log.WithFields(log.Fields{
			"PVC": newClaim.Name,
		}).Debug("Kubernetes frontend doesn't allow shrinking a PV!")
		return
	} else if newPVCSize.Cmp(oldPVCSize) == 0 && currentSize.Cmp(newPVCSize) == 0 {
		// Everything has the right size. No work to be done!
		return
	}

	// Verify the storage class allows volume expansion.
	if storageClassSummary, found := p.storageClassCache[storageClass]; found {
		if storageClassSummary.AllowVolumeExpansion == nil ||
			!*storageClassSummary.AllowVolumeExpansion {
			message := "can't resize a PV whose storage class doesn't allow volume expansion!"
			p.updatePVCWithEvent(newClaim, v1.EventTypeWarning, "ResizeFailed", message)
			log.WithFields(log.Fields{
				"PVC":          newClaim.Name,
				"storageClass": storageClass,
			}).Debugf("Kubernetes frontend %s", message)
			return
		}
	} else {
		message := fmt.Sprintf("no knowledge of storage class %s to conduct volume resize!", storageClass)
		p.updatePVCWithEvent(newClaim, v1.EventTypeWarning, "ResizeFailed", message)
		log.WithFields(log.Fields{
			"PVC":          newClaim.Name,
			"storageClass": storageClass,
		}).Debugf("Kubernetes frontend has %s", message)
		return
	}

	// If we get this far, we potentially have a valid resize operation.
	log.WithFields(log.Fields{
		"PVC":          newClaim.Name,
		"PVC_old_size": currentSize.String(),
		"PVC_new_size": newPVCSize.String(),
	}).Debug("Kubernetes frontend detected a PVC suited for volume resize.")

	// We intentionally don't set the PVC condition to "PersistentVolumeClaimResizing"
	// as NFS resize happens instantaneously. Note that updating the condition
	// should only happen when the condition isn't set. Otherwise, we may have
	// infinite calls to updateClaimResize. Currently, we don't keep track of
	// outstanding resize operations. This may need to change when resize takes
	// non-negligible amount of time.

	// We only allow resizing NFS PVs as it doesn't require a host-side
	// footprint to resize the file system.
	pv, err := p.GetPVForPVC(newClaim)
	if err != nil {
		log.WithFields(log.Fields{
			"PVC":   newClaim.Name,
			"PV":    newClaim.Spec.VolumeName,
			"error": err,
		}).Error("Kubernetes frontend couldn't retrieve the matching PV for the PVC!")
		return
	}
	if pv == nil {
		return
	} else if pv.Spec.NFS == nil {
		message := "can't resize a non-NFS PV!"
		p.updatePVCWithEvent(newClaim, v1.EventTypeWarning, "ResizeFailed", message)
		log.WithFields(log.Fields{"PVC": newClaim.Name}).Debugf("Kubernetes frontend %s", message)
		return
	}

	// Resize the volume and PV
	if _, err = p.resizeVolumeAndPV(pv, newPVCSize); err != nil {
		message := fmt.Sprintf("failed in resizing the volume or PV: %v", err)
		p.updatePVCWithEvent(newClaim, v1.EventTypeWarning, "ResizeFailed", message)
		log.WithFields(log.Fields{"PVC": newClaim.Name}).Errorf("Kubernetes frontend %v", message)
		return
	}

	// Update the PVC
	updatedClaim, err := p.updatePVCSize(newClaim, newPVCSize)
	if err != nil {
		message := fmt.Sprintf("failed in updating the PVC size: %v.",
			err)
		if updatedClaim == nil {
			p.updatePVCWithEvent(newClaim, v1.EventTypeWarning, "ResizeFailed", message)
		} else {
			p.updatePVCWithEvent(updatedClaim, v1.EventTypeWarning, "ResizeFailed", message)
		}
		log.WithFields(log.Fields{"PVC": newClaim.Name}).Errorf("Kubernetes frontend %v", message)
		return
	}
	message := "resized the PV and volume."
	p.updatePVCWithEvent(updatedClaim, v1.EventTypeNormal, "ResizeSuccess", message)
}

// GetPVForPVC returns the PV for a bound PVC.
func (p *Plugin) GetPVForPVC(claim *v1.PersistentVolumeClaim) (*v1.PersistentVolume, error) {
	if claim.Status.Phase != v1.ClaimBound {
		return nil, nil
	}

	return p.kubeClient.CoreV1().PersistentVolumes().Get(claim.Spec.VolumeName, metav1.GetOptions{})
}

// GetPVCForPV returns the PVC for a PV.
func (p *Plugin) GetPVCForPV(pv *v1.PersistentVolume) (*v1.PersistentVolumeClaim, error) {
	if pv.Spec.ClaimRef == nil {
		return nil, nil
	}

	return p.kubeClient.CoreV1().PersistentVolumeClaims(
		pv.Spec.ClaimRef.Namespace).Get(pv.Spec.ClaimRef.Name, metav1.GetOptions{})
}

// resizeVolumeAndPV resizes the volume on the storage backend and updates the PV size.
func (p *Plugin) resizeVolumeAndPV(pv *v1.PersistentVolume, newSize resource.Quantity) (*v1.PersistentVolume, error) {

	pvSize := pv.Spec.Capacity[v1.ResourceStorage]
	if pvSize.Cmp(newSize) < 0 {
		// Calling the orchestrator to resize the volume on the storage backend.
		if err := p.orchestrator.ResizeVolume(pv.Name,
			fmt.Sprintf("%d", newSize.Value())); err != nil {
			return pv, err
		}
	} else if pvSize.Cmp(newSize) == 0 {
		return pv, nil
	} else {
		return pv, fmt.Errorf("cannot shrink PV %q!", pv.Name)
	}

	// Update the PV
	pvClone := pv.DeepCopy()
	pvClone.Spec.Capacity[v1.ResourceStorage] = newSize
	pvUpdated, err := PatchPV(p.kubeClient, pv, pvClone)
	if err != nil {
		return pv, err
	}
	updatedSize := pvUpdated.Spec.Capacity[v1.ResourceStorage]
	if updatedSize.Cmp(newSize) != 0 {
		return pvUpdated, err
	}

	log.WithFields(log.Fields{
		"PV":          pv.Name,
		"PV_old_size": pvSize.String(),
		"PV_new_size": updatedSize.String(),
	}).Info("Kubernetes frontend resized the PV.")

	return pvUpdated, nil
}

// updatePVCSize updates the PVC size.
func (p *Plugin) updatePVCSize(
	pvc *v1.PersistentVolumeClaim, newSize resource.Quantity,
) (*v1.PersistentVolumeClaim, error) {

	pvcClone := pvc.DeepCopy()
	pvcClone.Status.Capacity[v1.ResourceStorage] = newSize
	pvcUpdated, err := PatchPVCStatus(p.kubeClient, pvc, pvcClone)
	if err != nil {
		return nil, err
	}
	updatedSize := pvcUpdated.Status.Capacity[v1.ResourceStorage]
	if updatedSize.Cmp(newSize) != 0 {
		return pvcUpdated, err
	}

	oldSize := pvc.Status.Capacity[v1.ResourceStorage]
	log.WithFields(log.Fields{
		"PVC":          pvc.Name,
		"PVC_old_size": oldSize.String(),
		"PVC_new_size": updatedSize.String(),
	}).Info("Kubernetes frontend updated the PVC after resize.")

	return pvcUpdated, nil
}

<<<<<<< HEAD
// This func was added to validate the provisioner for volume import. Once processClaim
// also checks the storageClass for the provisioner the code can be refactored with getClaimProvisioner
func (p *Plugin) getClaimOrClassProvisioner(claim *v1.PersistentVolumeClaim) string {

	provisioner := getClaimProvisioner(claim)
	if provisioner != "" {
		return provisioner
	}
	storageClassName := *claim.Spec.StorageClassName
	_, err := p.orchestrator.GetStorageClass(storageClassName)
	if err != nil {
		log.WithField("storageClass", storageClassName).Errorf("error occurred getting storageclass: %v", err)
		return ""
	} else {
		// We have the storageClass so Trident is the provisioner
		return AnnOrchestrator
	}
}

=======
>>>>>>> 41582ad4
func (p *Plugin) addVolumeSnapshot(obj interface{}) {
	volumeSnapshot, ok := obj.(*k8ssnapshotv1alpha1.VolumeSnapshot)
	if !ok {
		log.Errorf("Kubernetes frontend expected VolumeSnapshot CR; handler got %v", obj)
		return
	}
	p.processVolumeSnapshot(volumeSnapshot)
}

func (p *Plugin) processVolumeSnapshot(volSnap *k8ssnapshotv1alpha1.VolumeSnapshot) {

	// Validate the VolumeSnapshot CR
	// 1. Error must not be set
	if volSnap.Status.Error != nil {
		return
	}

	// 2. Snapshot must not exist
	if volSnap.Status.CreationTime != nil && volSnap.Status.ReadyToUse {
		log.WithFields(log.Fields{
			"volumeSnapshot": volSnap.Name,
		}).Debug("Kubernetes frontend ignored this VolumeSnapshot as " +
			"the snapshot has already been created")
		return
	}

	// 3. Snapshot source must be of PVC kind
	if volSnap.Spec.Source.Kind != "PersistentVolumeClaim" {
		log.WithFields(log.Fields{
			"volumeSnapshot": volSnap.Name,
		}).Debug("Kubernetes frontend ignored this VolumeSnapshot as " +
			"the source is not a PVC")
		return
	}

	// 4. VolumeSnapshotClass must be present
	volSnapClass := *volSnap.Spec.VolumeSnapshotClassName
	vsClass, err := p.kubeSnapClient.VolumesnapshotV1alpha1().VolumeSnapshotClasses().Get(volSnapClass, metav1.GetOptions{})
	if err != nil {
		log.WithFields(log.Fields{
			"volumeSnapshot":      volSnap.Name,
			"volumeSnapshotClass": volSnapClass,
		}).Debug("Kubernetes frontend ignored this VolumeSnapshot as " +
			"the VolumeSnapshotClass is not present")
		return
	}

	// 5. Trident must set as the snapshotter
	if vsClass.Snapshotter != AnnOrchestrator {
		log.WithFields(log.Fields{
			"volumeSnapshot":      volSnap.Name,
			"volumeSnapshotClass": volSnapClass,
		}).Debugf("Kubernetes frontend ignored this VolumeSnapshot as "+
			"%s is not set as the snapshotter", AnnOrchestrator)
		return
	}

	log.WithFields(log.Fields{
		"volumeSnapshot":      volSnap.Name,
		"namespace":           volSnap.Namespace,
		"volumeSnapshotClass": volSnapClass,
		"sourceKind":          volSnap.Spec.Source.Kind,
		"sourceName":          volSnap.Spec.Source.Name,
	}).Debug("Kubernetes frontend got notified of a VolumeSnapshot.")

	// Validate the source PVC
	// 1. PVC and VolumeSnapshotCR must be in the same namespace
	sourcePVC := volSnap.Spec.Source.Name
	k8sClient, err := p.getNamespacedKubeClient(&p.kubeConfig, volSnap.Namespace)
	if err != nil {
		log.WithFields(log.Fields{
			"namespace": volSnap.Namespace,
			"error":     err.Error(),
		}).Error("Kubernetes frontend couldn't create a client to namespace")
		return
	}
	claim, err := k8sClient.GetPVC(sourcePVC, metav1.GetOptions{})
	if err != nil {
		err = fmt.Errorf("snapshotting a PVC requires the PVC to be in the same namespace as the VolumeSnapshot")
		log.WithFields(log.Fields{
			"volumeSnapshot": volSnap.Name,
			"sourcePVC":      sourcePVC,
		}).Errorf("Kubernetes frontend detected an invalid configuration "+
			"for creating snapshot from a PVC: %v", err.Error())
		return
	}

	// 2. Trident should be set as the provisioner for the PVC
	provisioner := getClaimProvisioner(claim)
	if provisioner != AnnOrchestrator &&
		GetPersistentVolumeClaimClass(claim) != "" {
		log.WithFields(log.Fields{
			"volumeSnapshot":    volSnap.Name,
			"sourcePVC":         claim.Name,
			"sourceProvisioner": provisioner,
		}).Debugf("Kubernetes frontend ignored this VolumeSnapshot as the source PVC is not "+
			"tagged with %s as the storage provisioner!", AnnOrchestrator)
		return
	}

	// 3. PVC must be Bound to a PV
	if claim.Status.Phase != v1.ClaimBound {
		log.WithFields(log.Fields{
			"volumeSnapshot":  volSnap.Name,
			"sourcePVC":       claim.Name,
			"sourcePVCStatus": claim.Status.Phase,
		}).Debug("Kubernetes frontend ignored this VolumeSnapshot as the source PVC is not " +
			"bound to any volume")
		return
	}

	// Create the snapshot
	pvName := claim.Spec.VolumeName
	snapshotExt, err := p.orchestrator.CreateVolumeSnapshot(volSnap.Name, pvName)
	if err != nil {
		log.WithFields(log.Fields{
			"volumeSnapshot": volSnap.Name,
			"sourcePVC":      claim.Name,
			"error":          err.Error(),
		}).Error("Kubernetes frontend failed to create snapshot")
		_, uerr := p.updateVolumeSnapshotErrorStatus(volSnap, err.Error())
		if uerr != nil {
			log.WithError(uerr).Error("Kubernetes frontend failed to update VolumeSnapshot error status")
			return
		}
		return
	}

	// Create the VolumeSnapshotContent
	pv, err := p.kubeClient.CoreV1().PersistentVolumes().Get(pvName, metav1.GetOptions{})
	if err != nil {
		log.WithFields(log.Fields{
			"volumeSnapshot": volSnap.Name,
			"sourcePVC":      claim.Name,
			"error":          err.Error(),
		}).Errorf("Failed to get PV %s", pvName)
		_, uerr := p.updateVolumeSnapshotErrorStatus(volSnap, err.Error())
		if uerr != nil {
			log.WithError(uerr).Error("Kubernetes frontend failed to update VolumeSnapshot error status")
			return
		}
		return
	}
	volumeRef := &v1.ObjectReference{
		Kind:      "PersistentVolume",
		Name:      pvName,
		Namespace: pv.Namespace,
		UID:       pv.UID,
	}

	contentName := getVolumeSnapshotContentName(volSnap)
	volSnapContent := &k8ssnapshotv1alpha1.VolumeSnapshotContent{
		ObjectMeta: metav1.ObjectMeta{
			Name: contentName,
		},
		Spec: k8ssnapshotv1alpha1.VolumeSnapshotContentSpec{
			VolumeSnapshotRef: &v1.ObjectReference{
				Kind:       "VolumeSnapshot",
				Namespace:  volSnap.Namespace,
				Name:       volSnap.Name,
				UID:        volSnap.UID,
				APIVersion: "snapshot.storage.k8s.io/v1alpha1",
			},
			VolumeSnapshotSource: k8ssnapshotv1alpha1.VolumeSnapshotSource{
				CSI: &k8ssnapshotv1alpha1.CSIVolumeSnapshotSource{
					Driver:         "trident-snapshotter",
					SnapshotHandle: snapshotExt.ID,
				},
			},
			PersistentVolumeRef:     volumeRef,
			VolumeSnapshotClassName: &volSnapClass,
		},
	}

	volSnapContent, err = p.kubeSnapClient.VolumesnapshotV1alpha1().VolumeSnapshotContents().Create(volSnapContent)
	if err != nil {
		log.WithFields(log.Fields{
			"volumeSnapshot": volSnap.Name,
			"sourcePVC":      claim.Name,
			"error":          err.Error(),
		}).Error("Failed to create VolumeSnapshotContent")
		_, uerr := p.updateVolumeSnapshotErrorStatus(volSnap, err.Error())
		if uerr != nil {
			log.WithError(uerr).Error("Kubernetes frontend failed to update VolumeSnapshot error status")
			return
		}
		return
	}

	// Update VolumeSnapshot status with snapshot info and bind with snapshot content
	newVolSnap, err := p.updateVolumeSnapshotStatus(volSnap, volSnapContent, snapshotExt)
	if err != nil {
		log.WithFields(log.Fields{
			"volumeSnapshot":        volSnap.Name,
			"volumeSnapshotContent": volSnapContent.Name,
			"sourcePVC":             claim.Name,
			"error":                 err.Error(),
		}).Error("Kubernetes frontend failed to update VolumeSnapshot status")
		_, uerr := p.updateVolumeSnapshotErrorStatus(volSnap, err.Error())
		if uerr != nil {
			log.WithError(uerr).Error("Kubernetes frontend failed to update VolumeSnapshot error status")
			return
		}
		return
	}

	message := "created a volume snapshot for the PVC."
	log.WithFields(log.Fields{
		"volumeSnapshot":        volSnap.Name,
		"volumeSnapshotContent": volSnapContent.Name,
		"sourcePVC":             claim.Name,
	}).Infof("Kubernetes frontend %s", message)
}

// updateVolumeSnapshotStatus updates the VolumeSnapshot.Status with given info
func (p *Plugin) updateVolumeSnapshotStatus(volSnap *k8ssnapshotv1alpha1.VolumeSnapshot,
	volSnapContent *k8ssnapshotv1alpha1.VolumeSnapshotContent, snapshotExt *storage.SnapshotExternal) (
	*k8ssnapshotv1alpha1.VolumeSnapshot, error) {

	// Parse create time
	createdAt, err := time.Parse(time.RFC3339, snapshotExt.Snapshot.Created)
	if err != nil {
		return nil, fmt.Errorf("failed to parse snapshot creation time: %s", err.Error())
	}

	status := volSnap.Status
	status.ReadyToUse = true
	status.Error = nil
	timeAt := &metav1.Time{
		Time: createdAt,
	}
	if status.CreationTime == nil {
		status.CreationTime = timeAt
	}

	volSnapClone := volSnap.DeepCopy()
	volSnapClone.Spec.SnapshotContentName = volSnapContent.Name
	volSnapClone.Status = status
	return p.kubeSnapClient.VolumesnapshotV1alpha1().VolumeSnapshots(
		volSnapClone.Namespace).Update(volSnapClone)
}

// updateVolumeSnapshotErrorStatus updates VolumeSnapshot.Status with Error
func (p *Plugin) updateVolumeSnapshotErrorStatus(volSnap *k8ssnapshotv1alpha1.VolumeSnapshot,
	message string) (*k8ssnapshotv1alpha1.VolumeSnapshot, error) {

	volSnapClone := volSnap.DeepCopy()
	statusError := &k8sstoragev1beta.VolumeError{
		Time: metav1.Time{
			Time: time.Now(),
		},
		Message: message,
	}
	volSnapClone.Status.Error = statusError
	volSnapClone.Status.ReadyToUse = false

	return p.kubeSnapClient.VolumesnapshotV1alpha1().VolumeSnapshots(
		volSnapClone.Namespace).Update(volSnapClone)
}<|MERGE_RESOLUTION|>--- conflicted
+++ resolved
@@ -1842,7 +1842,6 @@
 	return pvcUpdated, nil
 }
 
-<<<<<<< HEAD
 // This func was added to validate the provisioner for volume import. Once processClaim
 // also checks the storageClass for the provisioner the code can be refactored with getClaimProvisioner
 func (p *Plugin) getClaimOrClassProvisioner(claim *v1.PersistentVolumeClaim) string {
@@ -1862,8 +1861,6 @@
 	}
 }
 
-=======
->>>>>>> 41582ad4
 func (p *Plugin) addVolumeSnapshot(obj interface{}) {
 	volumeSnapshot, ok := obj.(*k8ssnapshotv1alpha1.VolumeSnapshot)
 	if !ok {
@@ -2054,7 +2051,7 @@
 	}
 
 	// Update VolumeSnapshot status with snapshot info and bind with snapshot content
-	newVolSnap, err := p.updateVolumeSnapshotStatus(volSnap, volSnapContent, snapshotExt)
+	_, err = p.updateVolumeSnapshotStatus(volSnap, volSnapContent, snapshotExt)
 	if err != nil {
 		log.WithFields(log.Fields{
 			"volumeSnapshot":        volSnap.Name,

--- conflicted
+++ resolved
@@ -26,16 +26,6 @@
 	// Terminate tells the driver to clean up, as it won't be called again.
 	Terminate()
 	Create(volConfig *VolumeConfig, storagePool *Pool, volAttributes map[string]sa.Request) error
-<<<<<<< HEAD
-	CreateClone(volConfig *VolumeConfig) error
-	Destroy(name string) error
-	Publish(name string, publishInfo *utils.VolumePublishInfo) error
-	CreateSnapshot(snapshotName string, volConfig *VolumeConfig) (*Snapshot, error)
-	SnapshotList(name string) ([]Snapshot, error)
-	Get(name string) error
-	Resize(name string, sizeBytes uint64) error
-=======
->>>>>>> b103cff9
 	CreatePrepare(volConfig *VolumeConfig) error
 	// CreateFollowup adds necessary information for accessing the volume to VolumeConfig.
 	CreateFollowup(volConfig *VolumeConfig) error
@@ -44,6 +34,7 @@
 	// The latter requirement should generally be done by prepending the
 	// value of CommonStorageDriver.SnapshotPrefix to the name.
 	CreateClone(volConfig *VolumeConfig) error
+	CreateSnapshot(snapshotName string, volConfig *VolumeConfig) (*Snapshot, error)
 	Import(volConfig *VolumeConfig, originalName string, notManaged bool) error
 	Destroy(name string) error
 	Rename(name string, newName string) error

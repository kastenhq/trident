// Copyright 2019 NetApp, Inc. All Rights Reserved.

package core

import (
	"encoding/json"
	"flag"
	"fmt"
	"reflect"
	"strings"
	"testing"
	"time"

	log "github.com/sirupsen/logrus"

	"github.com/netapp/trident/config"
	"github.com/netapp/trident/persistent_store"
	"github.com/netapp/trident/storage"
	"github.com/netapp/trident/storage/fake"
	sa "github.com/netapp/trident/storage_attribute"
	"github.com/netapp/trident/storage_class"
	fakedriver "github.com/netapp/trident/storage_drivers/fake"
	tu "github.com/netapp/trident/storage_drivers/fake/test_utils"
	"github.com/netapp/trident/utils"
)

var (
	etcdV2 = flag.String("etcd_v2", "", "etcd server (v2 API)")
	etcdV3 = flag.String("etcd_v3", "", "etcd server (v3 API)")
	debug  = flag.Bool("debug", false, "Enable debugging output")

	inMemoryClient *persistentstore.InMemoryClient
)

func init() {
	flag.Parse()
	if *debug {
		log.SetLevel(log.DebugLevel)
	}
	if *etcdV2 == "" && *etcdV3 == "" {
		inMemoryClient = persistentstore.NewInMemoryClient()
	}
}

type deleteTest struct {
	name            string
	expectedSuccess bool
}

type recoveryTest struct {
	name          string
	volumeConfig  *storage.VolumeConfig
	expectDestroy bool
}

func cleanup(t *testing.T, o *TridentOrchestrator) {
	err := o.storeClient.DeleteBackends()
	if err != nil && !persistentstore.MatchKeyNotFoundErr(err) {
		t.Fatal("Unable to clean up backends:  ", err)
	}
	storageClasses, err := o.storeClient.GetStorageClasses()
	if err != nil && !persistentstore.MatchKeyNotFoundErr(err) {
		t.Fatal("Unable to retrieve storage classes:  ", err)
	} else if err == nil {
		for _, psc := range storageClasses {
			sc := storageclass.NewFromPersistent(psc)
			err := o.storeClient.DeleteStorageClass(sc)
			if err != nil {
				t.Fatalf("Unable to clean up storage class %s:  %v", sc.GetName(),
					err)
			}
		}
	}
	err = o.storeClient.DeleteVolumes()
	if err != nil && !persistentstore.MatchKeyNotFoundErr(err) {
		t.Fatal("Unable to clean up volumes:  ", err)
	}
	if *etcdV2 == "" && *etcdV3 == "" {
		// Clear the InMemoryClient state so that it looks like we're
		// bootstrapping afresh next time.
		inMemoryClient.Stop()
	}
}

func cleanupStoreVersion(t *testing.T, etcd string) {
	// Deleting etcdv2 persistent state version
	etcdv2Client, err := persistentstore.NewEtcdClientV2(etcd)
	if err != nil {
		t.Fatalf("Creating etcdv2 client failed: %v", err)
	}
	if err = etcdv2Client.Delete(config.StoreURL); err != nil && !persistentstore.MatchKeyNotFoundErr(err) {
		t.Fatalf("Couldn't delete etcdv2 persistent state version: %v", err)
	}
	if err = etcdv2Client.Stop(); err != nil {
		t.Fatalf("Couldn't shut down etcdv2 client: %v", err)
	}
	// Deleting etcdv3 persistent state version
	etcdv3Client, err := persistentstore.NewEtcdClientV3(etcd)
	if err != nil {
		t.Fatalf("Creating etcdv3 client failed: %v", err)
	}
	if err = etcdv3Client.Delete(config.StoreURL); err != nil && !persistentstore.MatchKeyNotFoundErr(err) {
		t.Fatalf("Couldn't delete etcdv3 persistent state version: %v", err)
	}
	if err = etcdv3Client.Stop(); err != nil {
		t.Fatalf("Couldn't shut down etcdv3 client: %v", err)
	}
}

func diffConfig(expected, got interface{}, fieldToSkip string) []string {

	diffs := make([]string, 0, 0)
	expectedStruct := reflect.Indirect(reflect.ValueOf(expected))
	gotStruct := reflect.Indirect(reflect.ValueOf(got))

	for i := 0; i < expectedStruct.NumField(); i++ {

		// Optionally skip a field
		typeName := expectedStruct.Type().Field(i).Name
		if typeName == fieldToSkip {
			continue
		}

		// Compare each field in the structs
		expectedField := expectedStruct.FieldByName(typeName).Interface()
		gotField := gotStruct.FieldByName(typeName).Interface()
		if !reflect.DeepEqual(expectedField, gotField) {
			diffs = append(diffs, fmt.Sprintf("%s: expected %v, got %v",
				typeName, expectedField, gotField))
		}
	}

	return diffs
}

// To be called after reflect.DeepEqual has failed.
func diffExternalBackends(t *testing.T, expected, got *storage.BackendExternal) {

	diffs := make([]string, 0)

	if expected.Name != got.Name {
		diffs = append(diffs,
			fmt.Sprintf("Name:  expected %s, got %s", expected.Name, got.Name))
	}
	if expected.State != got.State {
		diffs = append(diffs,
			fmt.Sprintf("Online:  expected %s, got %s", expected.State, got.State))
	}

	// Diff configs
	expectedConfig := expected.Config
	gotConfig := got.Config

	expectedConfigTypeName := reflect.TypeOf(expectedConfig).Name()
	gotConfigTypeName := reflect.TypeOf(gotConfig).Name()
	if expectedConfigTypeName != gotConfigTypeName {
		t.Errorf("Config type mismatch: %v != %v", expectedConfigTypeName, gotConfigTypeName)
	}

	expectedConfigValue := reflect.ValueOf(expectedConfig)
	gotConfigValue := reflect.ValueOf(gotConfig)

	expectedCSDCIntf := expectedConfigValue.FieldByName("CommonStorageDriverConfig").Interface()
	gotCSDCIntf := gotConfigValue.FieldByName("CommonStorageDriverConfig").Interface()

	var configDiffs []string

	// Compare the common storage driver config
	configDiffs = diffConfig(expectedCSDCIntf, gotCSDCIntf, "")
	diffs = append(diffs, configDiffs...)

	// Compare the base config, without the common storage driver config
	configDiffs = diffConfig(expectedConfig, gotConfig, "CommonStorageDriverConfig")
	diffs = append(diffs, configDiffs...)

	// Diff storage
	for name, expectedVC := range expected.Storage {
		if gotVC, ok := got.Storage[name]; !ok {
			diffs = append(diffs, fmt.Sprintf("Storage: did not get expected VC %s", name))
		} else if !reflect.DeepEqual(expectedVC, gotVC) {
			expectedJSON, err := json.Marshal(expectedVC)
			if err != nil {
				t.Fatal("Unable to marshal expected JSON for VC ", name)
			}
			gotJSON, err := json.Marshal(gotVC)
			if err != nil {
				t.Fatal("Unable to marshal got JSON for VC ", name)
			}
			diffs = append(diffs, fmt.Sprintf("Storage:  pool %s differs:\n\t\t"+
				"Expected: %s\n\t\tGot: %s", name, string(expectedJSON), string(gotJSON)))
		}
	}
	for name := range got.Storage {
		if _, ok := expected.Storage[name]; !ok {
			diffs = append(diffs, fmt.Sprintf("Storage:  got unexpected VC %s", name))
		}
	}

	// Diff volumes
	expectedVolMap := make(map[string]bool, len(expected.Volumes))
	gotVolMap := make(map[string]bool, len(got.Volumes))
	for _, v := range expected.Volumes {
		expectedVolMap[v] = true
	}
	for _, v := range got.Volumes {
		gotVolMap[v] = true
	}
	for name := range expectedVolMap {
		if _, ok := gotVolMap[name]; !ok {
			diffs = append(diffs, fmt.Sprintf("Volumes:  did not get expected volume %s", name))
		}
	}
	for name := range gotVolMap {
		if _, ok := expectedVolMap[name]; !ok {
			diffs = append(diffs, fmt.Sprintf("Volumes:  got unexpected volume %s", name))
		}
	}
	if len(diffs) > 0 {
		t.Errorf("External backends differ:\n\t%s", strings.Join(diffs, "\n\t"))
	}
}

func runDeleteTest(
	t *testing.T, d *deleteTest, orchestrator *TridentOrchestrator,
) {
	var (
		backendName string
		backend     *storage.Backend
		found       bool
	)
	if d.expectedSuccess {
		orchestrator.mutex.Lock()
		backendName = orchestrator.volumes[d.name].Backend
		backend, found = orchestrator.backends[backendName]
		if !found {
			t.Errorf("Backend %v isn't managed by the orchestrator!", backendName)
		}
		if _, found = backend.Volumes[d.name]; !found {
			t.Errorf("Volume %s doesn't exist on backend %s!", d.name, backendName)
		}
		orchestrator.mutex.Unlock()
	}
	err := orchestrator.DeleteVolume(d.name)
	if err == nil && !d.expectedSuccess {
		t.Errorf("%s:  volume delete succeeded when it should not have.", d.name)
	} else if err != nil && d.expectedSuccess {
		t.Errorf("%s:  delete failed:  %v", d.name, err)
	} else if d.expectedSuccess {
		volume, err := orchestrator.GetVolume(d.name)
		if volume != nil || err == nil {
			t.Errorf("%s:  got volume where none expected.", d.name)
		}
		orchestrator.mutex.Lock()
		if _, found = backend.Volumes[d.name]; found {
			t.Errorf("Volume %s shouldn't exist on backend %s!", d.name,
				backendName)
		}
		externalVol, err := orchestrator.storeClient.GetVolume(d.name)
		if err != nil {
			if !persistentstore.MatchKeyNotFoundErr(err) {
				t.Errorf("%s:  unable to communicate with backing store:  "+
					"%v", d.name, err)
			}
			// We're successful if we get to here; we expect an
			// ErrorCodeKeyNotFound.
		} else if externalVol != nil {
			t.Errorf("%s:  volume not properly deleted from backing "+
				"store", d.name)
		}
		orchestrator.mutex.Unlock()
	}
}

type storageClassTest struct {
	config   *storageclass.Config
	expected []*tu.PoolMatch
}

func getOrchestrator() *TridentOrchestrator {
	var (
		storeClient persistentstore.Client
		err         error
	)

	// If the user specified an etcd store, use that; otherwise, use an
	// in-memory store.  Keep both options available to avoid semantic drift
	// between the two stores (e.g., differing error conditions) causing
	// problems at a later time.
	if *etcdV2 != "" {
		log.Debug("Creating new etcdv2 client.")
		// Note that this will panic if the etcd connection fails.
		storeClient, err = persistentstore.NewEtcdClientV2(*etcdV2)
		if err != nil {
			panic(err)
		}
	} else if *etcdV3 != "" {
		log.Debug("Creating new etcdv3 client.")
		// Note that this will panic if the etcd connection fails.
		storeClient, err = persistentstore.NewEtcdClientV3(*etcdV3)
		if err != nil {
			panic(err)
		}
	} else {
		log.Debug("Using in-memory client.")
		// This will have been created as not nil in init
		// We can't create a new one here because tests that exercise
		// bootstrapping need to have their data persist.
		storeClient = inMemoryClient
	}
	o := NewTridentOrchestrator(storeClient)
	if err = o.Bootstrap(); err != nil {
		log.Fatal("Failure occurred during bootstrapping: ", err)
	}
	return o
}

func generateVolumeConfig(
	name string, gb int, storageClass string, protocol config.Protocol,
) *storage.VolumeConfig {
	return &storage.VolumeConfig{
		Name:            name,
		Size:            fmt.Sprintf("%d", gb*1024*1024*1024),
		Protocol:        protocol,
		StorageClass:    storageClass,
		SnapshotPolicy:  "none",
		SnapshotDir:     "none",
		UnixPermissions: "",
	}
}

func validateStorageClass(
	t *testing.T,
	o *TridentOrchestrator,
	name string,
	expected []*tu.PoolMatch,
) {
	o.mutex.Lock()
	defer o.mutex.Unlock()
	sc, ok := o.storageClasses[name]
	if !ok {
		t.Errorf("%s:  Storage class not found in backend.", name)
	}
	remaining := make([]*tu.PoolMatch, len(expected))
	for i, match := range expected {
		remaining[i] = match
	}
	for _, protocol := range []config.Protocol{config.File, config.Block} {
		for _, pool := range sc.GetStoragePoolsForProtocol(protocol) {
			nameFound := false
			for _, scName := range pool.StorageClasses {
				if scName == name {
					nameFound = true
					break
				}
			}
			if !nameFound {
				t.Errorf("%s: Storage class name not found in storage "+
					"pool %s", name, pool.Name)
			}
			matchIndex := -1
			for i, r := range remaining {
				if r.Matches(pool) {
					matchIndex = i
					break
				}
			}
			if matchIndex >= 0 {
				// If we match, remove the match from the potential matches.
				remaining[matchIndex] = remaining[len(remaining)-1]
				remaining[len(remaining)-1] = nil
				remaining = remaining[:len(remaining)-1]
			} else {
				t.Errorf("%s:  Found unexpected match for storage class:  "+
					"%s:%s", name, pool.Backend.Name, pool.Name)
			}
		}
	}
	if len(remaining) > 0 {
		remainingNames := make([]string, len(remaining))
		for i, r := range remaining {
			remainingNames[i] = r.String()
		}
		t.Errorf("%s:  Storage class failed to match storage pools %s",
			name, strings.Join(remainingNames, ", "))
	}
	persistentSC, err := o.storeClient.GetStorageClass(name)
	if err != nil {
		t.Fatalf("Unable to get storage class %s from backend:  %v", name,
			err)
	}
	if !reflect.DeepEqual(persistentSC,
		sc.ConstructPersistent()) {
		gotSCJSON, err := json.Marshal(persistentSC)
		if err != nil {
			t.Fatalf("Unable to marshal persisted storage class %s:  %v",
				name, err)
		}
		expectedSCJSON, err := json.Marshal(sc.ConstructPersistent())
		if err != nil {
			t.Fatalf("Unable to marshal expected persistent storage class %s:"+
				"%v", name, err)
		}
		t.Errorf("%s:  Storage class persisted incorrectly.\n\tExpected %s\n\t"+
			"Got %s", name, expectedSCJSON, gotSCJSON)
	}
}

// This test is fairly heavyweight, but, due to the need to accumulate state
// to run the later tests, it's easier to do this all in one go at the moment.
// Consider breaking this up if it gets unwieldy, though.
func TestAddStorageClassVolumes(t *testing.T) {
	mockPools := tu.GetFakePools()
	orchestrator := getOrchestrator()

	errored := false
	for _, c := range []struct {
		name      string
		protocol  config.Protocol
		poolNames []string
	}{
		{
			name:      "fast-a",
			protocol:  config.File,
			poolNames: []string{tu.FastSmall, tu.FastThinOnly},
		},
		{
			name:      "fast-b",
			protocol:  config.File,
			poolNames: []string{tu.FastThinOnly, tu.FastUniqueAttr},
		},
		{
			name:      "slow-file",
			protocol:  config.File,
			poolNames: []string{tu.SlowNoSnapshots, tu.SlowSnapshots},
		},
		{
			name:      "slow-block",
			protocol:  config.Block,
			poolNames: []string{tu.SlowNoSnapshots, tu.SlowSnapshots, tu.MediumOverlap},
		},
	} {
		pools := make(map[string]*fake.StoragePool, len(c.poolNames))
		for _, poolName := range c.poolNames {
			pools[poolName] = mockPools[poolName]
		}
		fakeConfig, err := fakedriver.NewFakeStorageDriverConfigJSON(c.name, c.protocol, pools)
		if err != nil {
			t.Fatalf("Unable to generate config JSON for %s:  %v", c.name, err)
		}
		_, err = orchestrator.AddBackend(fakeConfig)
		if err != nil {
			t.Errorf("Unable to add backend %s:  %v", c.name, err)
			errored = true
		}
		orchestrator.mutex.Lock()
		backend, ok := orchestrator.backends[c.name]
		if !ok {
			t.Fatalf("Backend %s not stored in orchestrator", c.name)
		}
		persistentBackend, err := orchestrator.storeClient.GetBackend(
			c.name)
		if err != nil {
			t.Fatalf("Unable to get backend %s from persistent store:  %v",
				c.name, err)
		} else if !reflect.DeepEqual(backend.ConstructPersistent(),
			persistentBackend) {
			t.Error("Wrong data stored for backend ", c.name)
		}
		orchestrator.mutex.Unlock()
	}
	if errored {
		t.Fatal("Failed to add all backends; aborting remaining tests.")
	}

	// Add storage classes
	scTests := []storageClassTest{
		{
			config: &storageclass.Config{
				Name: "slow",
				Attributes: map[string]sa.Request{
					sa.IOPS:             sa.NewIntRequest(40),
					sa.Snapshots:        sa.NewBoolRequest(true),
					sa.ProvisioningType: sa.NewStringRequest("thin"),
				},
			},
			expected: []*tu.PoolMatch{
				{Backend: "slow-file", Pool: tu.SlowSnapshots},
				{Backend: "slow-block", Pool: tu.SlowSnapshots},
			},
		},
		{
			config: &storageclass.Config{
				Name: "fast",
				Attributes: map[string]sa.Request{
					sa.IOPS:             sa.NewIntRequest(2000),
					sa.Snapshots:        sa.NewBoolRequest(true),
					sa.ProvisioningType: sa.NewStringRequest("thin"),
				},
			},
			expected: []*tu.PoolMatch{
				{Backend: "fast-a", Pool: tu.FastSmall},
				{Backend: "fast-a", Pool: tu.FastThinOnly},
				{Backend: "fast-b", Pool: tu.FastThinOnly},
				{Backend: "fast-b", Pool: tu.FastUniqueAttr},
			},
		},
		{
			config: &storageclass.Config{
				Name: "fast-unique",
				Attributes: map[string]sa.Request{
					sa.IOPS:             sa.NewIntRequest(2000),
					sa.Snapshots:        sa.NewBoolRequest(true),
					sa.ProvisioningType: sa.NewStringRequest("thin"),
					sa.UniqueOptions:    sa.NewStringRequest("baz"),
				},
			},
			expected: []*tu.PoolMatch{
				{Backend: "fast-b", Pool: tu.FastUniqueAttr},
			},
		},
		{
			config: &storageclass.Config{
				Name: "pools",
				Pools: map[string][]string{
					"fast-a":     {tu.FastSmall},
					"slow-block": {tu.SlowNoSnapshots, tu.MediumOverlap},
				},
			},
			expected: []*tu.PoolMatch{
				{Backend: "fast-a", Pool: tu.FastSmall},
				{Backend: "slow-block", Pool: tu.SlowNoSnapshots},
				{Backend: "slow-block", Pool: tu.MediumOverlap},
			},
		},
		{
			config: &storageclass.Config{
				Name: "additionalPools",
				AdditionalPools: map[string][]string{
					"fast-a":     {tu.FastThinOnly},
					"slow-block": {tu.SlowNoSnapshots, tu.MediumOverlap},
				},
			},
			expected: []*tu.PoolMatch{
				{Backend: "fast-a", Pool: tu.FastThinOnly},
				{Backend: "slow-block", Pool: tu.SlowNoSnapshots},
				{Backend: "slow-block", Pool: tu.MediumOverlap},
			},
		},
		{
			config: &storageclass.Config{
				Name: "poolsWithAttributes",
				Attributes: map[string]sa.Request{
					sa.IOPS:      sa.NewIntRequest(2000),
					sa.Snapshots: sa.NewBoolRequest(true),
				},
				Pools: map[string][]string{
					"fast-a":     {tu.FastThinOnly},
					"slow-block": {tu.SlowNoSnapshots, tu.MediumOverlap},
				},
			},
			expected: []*tu.PoolMatch{
				{Backend: "fast-a", Pool: tu.FastThinOnly},
			},
		},
		{
			config: &storageclass.Config{
				Name: "additionalPoolsWithAttributes",
				Attributes: map[string]sa.Request{
					sa.IOPS:      sa.NewIntRequest(2000),
					sa.Snapshots: sa.NewBoolRequest(true),
				},
				AdditionalPools: map[string][]string{
					"fast-a":     {tu.FastThinOnly},
					"slow-block": {tu.SlowNoSnapshots},
				},
			},
			expected: []*tu.PoolMatch{
				{Backend: "fast-a", Pool: tu.FastSmall},
				{Backend: "fast-a", Pool: tu.FastThinOnly},
				{Backend: "fast-b", Pool: tu.FastThinOnly},
				{Backend: "fast-b", Pool: tu.FastUniqueAttr},
				{Backend: "slow-block", Pool: tu.SlowNoSnapshots},
			},
		},
		{
			config: &storageclass.Config{
				Name: "additionalPoolsWithAttributesAndPools",
				Attributes: map[string]sa.Request{
					sa.IOPS:      sa.NewIntRequest(2000),
					sa.Snapshots: sa.NewBoolRequest(true),
				},
				Pools: map[string][]string{
					"fast-a":     {tu.FastThinOnly},
					"slow-block": {tu.SlowNoSnapshots, tu.MediumOverlap},
				},
				AdditionalPools: map[string][]string{
					"fast-b":     {tu.FastThinOnly},
					"slow-block": {tu.SlowNoSnapshots},
				},
			},
			expected: []*tu.PoolMatch{
				{Backend: "fast-a", Pool: tu.FastThinOnly},
				{Backend: "fast-b", Pool: tu.FastThinOnly},
				{Backend: "slow-block", Pool: tu.SlowNoSnapshots},
			},
		},
		{
			config: &storageclass.Config{
				Name: "additionalPoolsNoMatch",
				AdditionalPools: map[string][]string{
					"unknown": {tu.FastThinOnly},
				},
			},
			expected: []*tu.PoolMatch{},
		},
		{
			config: &storageclass.Config{
				Name: "mixed",
				AdditionalPools: map[string][]string{
					"slow-file": {tu.SlowNoSnapshots},
					"fast-b":    {tu.FastThinOnly, tu.FastUniqueAttr},
				},
				Attributes: map[string]sa.Request{
					sa.IOPS:             sa.NewIntRequest(2000),
					sa.Snapshots:        sa.NewBoolRequest(true),
					sa.ProvisioningType: sa.NewStringRequest("thin"),
				},
			},
			expected: []*tu.PoolMatch{
				{Backend: "fast-a", Pool: tu.FastSmall},
				{Backend: "fast-a", Pool: tu.FastThinOnly},
				{Backend: "fast-b", Pool: tu.FastThinOnly},
				{Backend: "fast-b", Pool: tu.FastUniqueAttr},
				{Backend: "slow-file", Pool: tu.SlowNoSnapshots},
			},
		},
		{
			config: &storageclass.Config{
				Name: "emptyStorageClass",
			},
			expected: []*tu.PoolMatch{
				{Backend: "fast-a", Pool: tu.FastSmall},
				{Backend: "fast-a", Pool: tu.FastThinOnly},
				{Backend: "fast-b", Pool: tu.FastThinOnly},
				{Backend: "fast-b", Pool: tu.FastUniqueAttr},
				{Backend: "slow-file", Pool: tu.SlowNoSnapshots},
				{Backend: "slow-file", Pool: tu.SlowSnapshots},
				{Backend: "slow-block", Pool: tu.SlowNoSnapshots},
				{Backend: "slow-block", Pool: tu.SlowSnapshots},
				{Backend: "slow-block", Pool: tu.MediumOverlap},
			},
		},
	}
	for _, s := range scTests {
		_, err := orchestrator.AddStorageClass(s.config)
		if err != nil {
			t.Errorf("Unable to add storage class %s:  %v", s.config.Name, err)
			continue
		}
		validateStorageClass(t, orchestrator, s.config.Name, s.expected)
	}
	preSCDeleteTests := make([]*deleteTest, 0)
	postSCDeleteTests := make([]*deleteTest, 0)
	for _, s := range []struct {
		name            string
		config          *storage.VolumeConfig
		expectedSuccess bool
		expectedMatches []*tu.PoolMatch
		expectedCount   int
		deleteAfterSC   bool
	}{
		{
			name: "basic",
			config: generateVolumeConfig("basic", 1, "fast",
				config.File),
			expectedSuccess: true,
			expectedMatches: []*tu.PoolMatch{
				{Backend: "fast-a", Pool: tu.FastSmall},
				{Backend: "fast-a", Pool: tu.FastThinOnly},
				{Backend: "fast-b", Pool: tu.FastThinOnly},
				{Backend: "fast-b", Pool: tu.FastUniqueAttr},
			},
			expectedCount: 1,
			deleteAfterSC: false,
		},
		{
			name: "large",
			config: generateVolumeConfig("large", 100, "fast",
				config.File),
			expectedSuccess: false,
			expectedMatches: []*tu.PoolMatch{},
			expectedCount:   0,
			deleteAfterSC:   false,
		},
		{
			name: "block",
			config: generateVolumeConfig("block", 1, "pools",
				config.Block),
			expectedSuccess: true,
			expectedMatches: []*tu.PoolMatch{
				{Backend: "slow-block", Pool: tu.SlowNoSnapshots},
				{Backend: "slow-block", Pool: tu.MediumOverlap},
			},
			expectedCount: 1,
			deleteAfterSC: false,
		},
		{
			name: "block2",
			config: generateVolumeConfig("block2", 1, "additionalPools",
				config.Block),
			expectedSuccess: true,
			expectedMatches: []*tu.PoolMatch{
				{Backend: "slow-block", Pool: tu.SlowNoSnapshots},
				{Backend: "slow-block", Pool: tu.MediumOverlap},
			},
			expectedCount: 1,
			deleteAfterSC: false,
		},
		{
			name: "invalid-storage-class",
			config: generateVolumeConfig("invalid", 1, "nonexistent",
				config.File),
			expectedSuccess: false,
			expectedMatches: []*tu.PoolMatch{},
			expectedCount:   0,
			deleteAfterSC:   false,
		},
		{
			name: "repeated",
			config: generateVolumeConfig("basic", 20, "fast",
				config.File),
			expectedSuccess: false,
			expectedMatches: []*tu.PoolMatch{},
			expectedCount:   1,
			deleteAfterSC:   false,
		},
		{
			name: "postSCDelete",
			config: generateVolumeConfig("postSCDelete", 20, "fast",
				config.File),
			expectedSuccess: true,
			expectedMatches: []*tu.PoolMatch{
				{Backend: "fast-a", Pool: tu.FastSmall},
				{Backend: "fast-a", Pool: tu.FastThinOnly},
				{Backend: "fast-b", Pool: tu.FastThinOnly},
				{Backend: "fast-b", Pool: tu.FastUniqueAttr},
			},
			expectedCount: 1,
			deleteAfterSC: false,
		},
	} {
		vol, err := orchestrator.AddVolume(s.config)
		if err != nil && s.expectedSuccess {
			t.Errorf("%s:  got unexpected error %v", s.name, err)
			continue
		} else if err == nil && !s.expectedSuccess {
			t.Errorf("%s:  volume create succeeded unexpectedly.", s.name)
			continue
		}
		orchestrator.mutex.Lock()
		volume, found := orchestrator.volumes[s.config.Name]
		if s.expectedCount == 1 && !found {
			t.Errorf("%s:  did not get volume where expected.", s.name)
		} else if s.expectedCount == 0 && found {
			t.Errorf("%s:  got a volume where none expected.", s.name)
		}
		if !s.expectedSuccess {
			deleteTest := &deleteTest{
				name:            s.config.Name,
				expectedSuccess: false,
			}
			if s.deleteAfterSC {
				postSCDeleteTests = append(postSCDeleteTests, deleteTest)
			} else {
				preSCDeleteTests = append(preSCDeleteTests, deleteTest)
			}
			orchestrator.mutex.Unlock()
			continue
		}
		matched := false
		for _, potentialMatch := range s.expectedMatches {
			if potentialMatch.Backend == volume.Backend &&
				potentialMatch.Pool == volume.Pool {
				matched = true
				deleteTest := &deleteTest{
					name:            s.config.Name,
					expectedSuccess: true,
				}
				if s.deleteAfterSC {
					postSCDeleteTests = append(postSCDeleteTests, deleteTest)
				} else {
					preSCDeleteTests = append(preSCDeleteTests, deleteTest)
				}
				break
			}
		}
		if !matched {
			t.Errorf("%s: Volume placed on unexpected backend and storage "+
				"pool:  %s, %s", s.name, volume.Backend, volume.Pool)
		}

		externalVolume, err := orchestrator.storeClient.GetVolume(s.config.Name)
		if err != nil {
			t.Errorf("%s:  unable to communicate with backing store:  %v",
				s.name, err)
		}
		if !reflect.DeepEqual(externalVolume, vol) {
			t.Errorf("%s:  external volume %s stored in backend does not match"+
				" created volume.", s.name, externalVolume.Config.Name)
			externalVolJSON, err := json.Marshal(externalVolume)
			if err != nil {
				t.Fatal("Unable to remarshal JSON:  ", err)
			}
			origVolJSON, err := json.Marshal(vol)
			if err != nil {
				t.Fatal("Unable to remarshal JSON:  ", err)
			}
			t.Logf("\tExpected: %s\n\tGot: %s\n", string(externalVolJSON),
				string(origVolJSON))
		}
		orchestrator.mutex.Unlock()
	}
	for _, d := range preSCDeleteTests {
		runDeleteTest(t, d, orchestrator)
	}

	// Delete storage classes.  Note:  there are currently no error cases.
	for _, s := range scTests {
		err := orchestrator.DeleteStorageClass(s.config.Name)
		if err != nil {
			t.Errorf("%s delete: Unable to remove storage class: %v", s.config.Name, err)
		}
		orchestrator.mutex.Lock()
		if _, ok := orchestrator.storageClasses[s.config.Name]; ok {
			t.Errorf("%s delete: Storage class still found in map.",
				s.config.Name)
		}
		// Ensure that the storage class was cleared from its backends.
		for _, poolMatch := range s.expected {
			b, ok := orchestrator.backends[poolMatch.Backend]
			if !ok {
				t.Errorf("%s delete:  backend %s not found in orchestrator.",
					s.config.Name, poolMatch.Backend)
				continue
			}
			p, ok := b.Storage[poolMatch.Pool]
			if !ok {
				t.Errorf("%s delete: storage pool %s not found for backend"+
					" %s", s.config.Name, poolMatch.Pool, poolMatch.Backend)
				continue
			}
			for _, sc := range p.StorageClasses {
				if sc == s.config.Name {
					t.Errorf("%s delete:  storage class name not removed "+
						"from backend %s, storage pool %s", s.config.Name,
						poolMatch.Backend, poolMatch.Pool)
				}
			}
		}
		externalSC, err := orchestrator.storeClient.GetStorageClass(
			s.config.Name)
		if err != nil {
			if !persistentstore.MatchKeyNotFoundErr(err) {
				t.Errorf("%s:  unable to communicate with backing store:  "+
					"%v", s.config.Name, err)
			}
			// We're successful if we get to here; we expect an
			// ErrorCodeKeyNotFound.
		} else if externalSC != nil {
			t.Errorf("%s:  storageClass not properly deleted from backing "+
				"store", s.config.Name)
		}
		orchestrator.mutex.Unlock()
	}
	for _, d := range postSCDeleteTests {
		runDeleteTest(t, d, orchestrator)
	}
	cleanup(t, orchestrator)
}

// This test is modeled after TestAddStorageClassVolumes, but we don't need all the
// tests around storage class deletion, etc.
func TestCloneVolumes(t *testing.T) {
	mockPools := tu.GetFakePools()
	orchestrator := getOrchestrator()

	errored := false
	for _, c := range []struct {
		name      string
		protocol  config.Protocol
		poolNames []string
	}{
		{
			name:      "fast-a",
			protocol:  config.File,
			poolNames: []string{tu.FastSmall, tu.FastThinOnly},
		},
		{
			name:      "fast-b",
			protocol:  config.File,
			poolNames: []string{tu.FastThinOnly, tu.FastUniqueAttr},
		},
		{
			name:      "slow-file",
			protocol:  config.File,
			poolNames: []string{tu.SlowNoSnapshots, tu.SlowSnapshots},
		},
		{
			name:      "slow-block",
			protocol:  config.Block,
			poolNames: []string{tu.SlowNoSnapshots, tu.SlowSnapshots, tu.MediumOverlap},
		},
	} {
		pools := make(map[string]*fake.StoragePool, len(c.poolNames))
		for _, poolName := range c.poolNames {
			pools[poolName] = mockPools[poolName]
		}
		cfg, err := fakedriver.NewFakeStorageDriverConfigJSON(c.name, c.protocol,
			pools)
		if err != nil {
			t.Fatalf("Unable to generate cfg JSON for %s:  %v", c.name, err)
		}
		_, err = orchestrator.AddBackend(cfg)
		if err != nil {
			t.Errorf("Unable to add backend %s:  %v", c.name, err)
			errored = true
		}
		orchestrator.mutex.Lock()
		backend, ok := orchestrator.backends[c.name]
		if !ok {
			t.Fatalf("Backend %s not stored in orchestrator", c.name)
		}
		persistentBackend, err := orchestrator.storeClient.GetBackend(
			c.name)
		if err != nil {
			t.Fatalf("Unable to get backend %s from persistent store:  %v",
				c.name, err)
		} else if !reflect.DeepEqual(backend.ConstructPersistent(),
			persistentBackend) {
			t.Error("Wrong data stored for backend ", c.name)
		}
		orchestrator.mutex.Unlock()
	}
	if errored {
		t.Fatal("Failed to add all backends; aborting remaining tests.")
	}

	// Add storage classes
	storageClasses := []storageClassTest{
		{
			config: &storageclass.Config{
				Name: "slow",
				Attributes: map[string]sa.Request{
					sa.IOPS:             sa.NewIntRequest(40),
					sa.Snapshots:        sa.NewBoolRequest(true),
					sa.ProvisioningType: sa.NewStringRequest("thin"),
				},
			},
			expected: []*tu.PoolMatch{
				{Backend: "slow-file", Pool: tu.SlowSnapshots},
				{Backend: "slow-block", Pool: tu.SlowSnapshots},
			},
		},
		{
			config: &storageclass.Config{
				Name: "fast",
				Attributes: map[string]sa.Request{
					sa.IOPS:             sa.NewIntRequest(2000),
					sa.Snapshots:        sa.NewBoolRequest(true),
					sa.ProvisioningType: sa.NewStringRequest("thin"),
				},
			},
			expected: []*tu.PoolMatch{
				{Backend: "fast-a", Pool: tu.FastSmall},
				{Backend: "fast-a", Pool: tu.FastThinOnly},
				{Backend: "fast-b", Pool: tu.FastThinOnly},
				{Backend: "fast-b", Pool: tu.FastUniqueAttr},
			},
		},
		{
			config: &storageclass.Config{
				Name: "fast-unique",
				Attributes: map[string]sa.Request{
					sa.IOPS:             sa.NewIntRequest(2000),
					sa.Snapshots:        sa.NewBoolRequest(true),
					sa.ProvisioningType: sa.NewStringRequest("thin"),
					sa.UniqueOptions:    sa.NewStringRequest("baz"),
				},
			},
			expected: []*tu.PoolMatch{
				{Backend: "fast-b", Pool: tu.FastUniqueAttr},
			},
		},
		{
			config: &storageclass.Config{
				Name: "specific",
				AdditionalPools: map[string][]string{
					"fast-a":     {tu.FastThinOnly},
					"slow-block": {tu.SlowNoSnapshots, tu.MediumOverlap},
				},
			},
			expected: []*tu.PoolMatch{
				{Backend: "fast-a", Pool: tu.FastThinOnly},
				{Backend: "slow-block", Pool: tu.SlowNoSnapshots},
				{Backend: "slow-block", Pool: tu.MediumOverlap},
			},
		},
		{
			config: &storageclass.Config{
				Name: "specificNoMatch",
				AdditionalPools: map[string][]string{
					"unknown": {tu.FastThinOnly},
				},
			},
			expected: []*tu.PoolMatch{},
		},
		{
			config: &storageclass.Config{
				Name: "mixed",
				AdditionalPools: map[string][]string{
					"slow-file": {tu.SlowNoSnapshots},
					"fast-b":    {tu.FastThinOnly, tu.FastUniqueAttr},
				},
				Attributes: map[string]sa.Request{
					sa.IOPS:             sa.NewIntRequest(2000),
					sa.Snapshots:        sa.NewBoolRequest(true),
					sa.ProvisioningType: sa.NewStringRequest("thin"),
				},
			},
			expected: []*tu.PoolMatch{
				{Backend: "fast-a", Pool: tu.FastSmall},
				{Backend: "fast-a", Pool: tu.FastThinOnly},
				{Backend: "fast-b", Pool: tu.FastThinOnly},
				{Backend: "fast-b", Pool: tu.FastUniqueAttr},
				{Backend: "slow-file", Pool: tu.SlowNoSnapshots},
			},
		},
		{
			config: &storageclass.Config{
				Name: "emptyStorageClass",
			},
			expected: []*tu.PoolMatch{
				{Backend: "fast-a", Pool: tu.FastSmall},
				{Backend: "fast-a", Pool: tu.FastThinOnly},
				{Backend: "fast-b", Pool: tu.FastThinOnly},
				{Backend: "fast-b", Pool: tu.FastUniqueAttr},
				{Backend: "slow-file", Pool: tu.SlowNoSnapshots},
				{Backend: "slow-file", Pool: tu.SlowSnapshots},
				{Backend: "slow-block", Pool: tu.SlowNoSnapshots},
				{Backend: "slow-block", Pool: tu.SlowSnapshots},
				{Backend: "slow-block", Pool: tu.MediumOverlap},
			},
		},
	}
	for _, s := range storageClasses {
		_, err := orchestrator.AddStorageClass(s.config)
		if err != nil {
			t.Errorf("Unable to add storage class %s:  %v", s.config.Name, err)
			continue
		}
		validateStorageClass(t, orchestrator, s.config.Name, s.expected)
	}

	for _, s := range []struct {
		name            string
		config          *storage.VolumeConfig
		expectedSuccess bool
		expectedMatches []*tu.PoolMatch
	}{
		{
			name:            "file",
			config:          generateVolumeConfig("file", 1, "fast", config.File),
			expectedSuccess: true,
			expectedMatches: []*tu.PoolMatch{
				{Backend: "fast-a", Pool: tu.FastSmall},
				{Backend: "fast-a", Pool: tu.FastThinOnly},
				{Backend: "fast-b", Pool: tu.FastThinOnly},
				{Backend: "fast-b", Pool: tu.FastUniqueAttr},
			},
		},
		{
			name:            "block",
			config:          generateVolumeConfig("block", 1, "specific", config.Block),
			expectedSuccess: true,
			expectedMatches: []*tu.PoolMatch{
				{Backend: "slow-block", Pool: tu.SlowNoSnapshots},
				{Backend: "slow-block", Pool: tu.MediumOverlap},
			},
		},
	} {
		// Create the source volume
		_, err := orchestrator.AddVolume(s.config)
		if err != nil {
			t.Errorf("%s:  got unexpected error %v", s.name, err)
			continue
		}

		// Now clone the volume and ensure everything looks fine
		cloneName := s.config.Name + "_clone"
		cloneConfig := &storage.VolumeConfig{
			Name:              cloneName,
			StorageClass:      s.config.StorageClass,
			CloneSourceVolume: s.config.Name,
		}
		cloneResult, err := orchestrator.CloneVolume(cloneConfig)
		if err != nil {
			t.Errorf("%s:  got unexpected error %v", s.name, err)
			continue
		}

		orchestrator.mutex.Lock()

		volume, found := orchestrator.volumes[s.config.Name]
		if !found {
			t.Errorf("%s:  did not get volume where expected.", s.name)
		}
		clone, found := orchestrator.volumes[cloneName]
		if !found {
			t.Errorf("%s:  did not get volume clone where expected.", cloneName)
		}

		// Clone must reside in the same place as the source
		if clone.Backend != volume.Backend {
			t.Errorf("%s: Clone placed on unexpected backend: %s", cloneName,
				clone.Backend)
		}

		// Clone should be registered in the store just like any other volume
		externalClone, err := orchestrator.storeClient.GetVolume(cloneName)
		if err != nil {
			t.Errorf("%s:  unable to communicate with backing store:  %v", cloneName, err)
		}
		if !reflect.DeepEqual(externalClone, cloneResult) {
			t.Errorf("%s:  external volume %s stored in backend does not match"+
				" created volume.", cloneName, externalClone.Config.Name)
			externalCloneJSON, err := json.Marshal(externalClone)
			if err != nil {
				t.Fatal("Unable to remarshal JSON:  ", err)
			}
			origCloneJSON, err := json.Marshal(cloneResult)
			if err != nil {
				t.Fatal("Unable to remarshal JSON:  ", err)
			}
			t.Logf("\tExpected: %s\n\tGot: %s\n", string(externalCloneJSON), string(origCloneJSON))
		}

		orchestrator.mutex.Unlock()
	}

	cleanup(t, orchestrator)
}

func addBackend(
	t *testing.T, orchestrator *TridentOrchestrator, backendName string,
) {
	configJSON, err := fakedriver.NewFakeStorageDriverConfigJSON(
		backendName,
		config.File,
		map[string]*fake.StoragePool{
			"primary": {
				Attrs: map[string]sa.Offer{
					sa.Media:            sa.NewStringOffer("hdd"),
					sa.ProvisioningType: sa.NewStringOffer("thick", "thin"),
					// testingAttribute is here to ensure that only one
					// storage class will match this backend.
					sa.TestingAttribute: sa.NewBoolOffer(true),
				},
				Bytes: 100 * 1024 * 1024 * 1024,
			},
		},
	)
	if err != nil {
		t.Fatal("Unable to create mock driver config JSON: ", err)
	}
	_, err = orchestrator.AddBackend(configJSON)
	if err != nil {
		t.Fatalf("Unable to add initial backend: %v", err)
	}
}

// addBackendStorageClass creates a backend and storage class for tests
// that don't care deeply about this functionality.
func addBackendStorageClass(
	t *testing.T,
	orchestrator *TridentOrchestrator,
	backendName string,
	scName string,
) {
	addBackend(t, orchestrator, backendName)
	_, err := orchestrator.AddStorageClass(
		&storageclass.Config{
			Name: scName,
			Attributes: map[string]sa.Request{
				sa.Media:            sa.NewStringRequest("hdd"),
				sa.ProvisioningType: sa.NewStringRequest("thick"),
				sa.TestingAttribute: sa.NewBoolRequest(true),
			},
		},
	)
	if err != nil {
		t.Fatal("Unable to add storage class: ", err)
	}
}

func TestBackendUpdateAndDelete(t *testing.T) {
	const (
		backendName       = "updateBackend"
		scName            = "updateBackendTest"
		newSCName         = "updateBackendTest2"
		volumeName        = "updateVolume"
		offlineVolumeName = "offlineVolume"
	)
	// Test setup
	orchestrator := getOrchestrator()
	addBackendStorageClass(t, orchestrator, backendName, scName)

	orchestrator.mutex.Lock()
	sc, ok := orchestrator.storageClasses[scName]
	if !ok {
		t.Fatal("Storage class not found in orchestrator map")
	}
	orchestrator.mutex.Unlock()

	_, err := orchestrator.AddVolume(generateVolumeConfig(volumeName, 50, scName,
		config.File))
	if err != nil {
		t.Fatal("Unable to create volume: ", err)
	}
	orchestrator.mutex.Lock()
	volume, ok := orchestrator.volumes[volumeName]
	if !ok {
		t.Fatalf("Volume %s not tracked by the orchestrator!", volumeName)
	}
	if _, ok = orchestrator.backends[backendName].Volumes[volumeName]; !ok {
		t.Fatalf("Volume %s not tracked by the backend %s!", volumeName,
			backendName)
	}
	orchestrator.mutex.Unlock()

	// Test updates that should succeed
	previousBackends := make([]*storage.Backend, 1)
	previousBackends[0] = orchestrator.backends[backendName]
	for _, c := range []struct {
		name  string
		pools map[string]*fake.StoragePool
	}{
		{
			name: "New pool",
			pools: map[string]*fake.StoragePool{
				"primary": {
					Attrs: map[string]sa.Offer{
						sa.Media:            sa.NewStringOffer("hdd"),
						sa.ProvisioningType: sa.NewStringOffer("thick", "thin"),
						sa.TestingAttribute: sa.NewBoolOffer(true),
					},
					Bytes: 100 * 1024 * 1024 * 1024,
				},
				"secondary": {
					Attrs: map[string]sa.Offer{
						sa.Media:            sa.NewStringOffer("ssd"),
						sa.ProvisioningType: sa.NewStringOffer("thick", "thin"),
						sa.TestingAttribute: sa.NewBoolOffer(true),
					},
					Bytes: 100 * 1024 * 1024 * 1024,
				},
			},
		},
		{
			name: "Removed pool",
			pools: map[string]*fake.StoragePool{
				"primary": {
					Attrs: map[string]sa.Offer{
						sa.Media:            sa.NewStringOffer("hdd"),
						sa.ProvisioningType: sa.NewStringOffer("thick", "thin"),
						sa.TestingAttribute: sa.NewBoolOffer(true),
					},
					Bytes: 100 * 1024 * 1024 * 1024,
				},
			},
		},
		{
			name: "Expanded offer",
			pools: map[string]*fake.StoragePool{
				"primary": {
					Attrs: map[string]sa.Offer{
						sa.Media:            sa.NewStringOffer("ssd", "hdd"),
						sa.ProvisioningType: sa.NewStringOffer("thick", "thin"),
						sa.TestingAttribute: sa.NewBoolOffer(true),
					},
					Bytes: 100 * 1024 * 1024 * 1024,
				},
			},
		},
	} {
		// Make sure we're starting with an active backend
		previousBackend := orchestrator.backends[backendName]
		if !previousBackend.Driver.Initialized() {
			t.Errorf("Backend %s is not initialized", backendName)
		}

		newConfigJSON, err := fakedriver.NewFakeStorageDriverConfigJSON(backendName,
			config.File, c.pools)
		if err != nil {
			t.Errorf("%s:  unable to generate new backend config:  %v", c.name, err)
			continue
		}
		_, err = orchestrator.AddBackend(newConfigJSON)
		if err != nil {
			t.Errorf("%s:  unable to update backend with a nonconflicting "+
				"change:  %v", c.name, err)
			continue
		}
		orchestrator.mutex.Lock()
		newBackend := orchestrator.backends[backendName]
		if previousBackend.Driver.Initialized() {
			t.Errorf("Previous backend %s still initialized", backendName)
		}
		if !newBackend.Driver.Initialized() {
			t.Errorf("Updated backend %s is not initialized.", backendName)
		}
		pools := sc.GetStoragePoolsForProtocol(config.File)
		foundNewBackend := false
		for _, pool := range pools {
			for i, b := range previousBackends {
				if pool.Backend == b {
					t.Errorf("%s:  backend %d not cleared from storage class",
						c.name, i+1)
				}
				if pool.Backend == newBackend {
					foundNewBackend = true
				}
			}
		}
		if !foundNewBackend {
			t.Errorf("%s:  Storage class does not point to new backend.", c.name)
		}
		matchingPool, ok := newBackend.Storage["primary"]
		if !ok {
			t.Errorf("%s: storage pool for volume not found", c.name)
			continue
		}
		if len(matchingPool.StorageClasses) != 1 {
			t.Errorf("%s: unexpected number of storage classes for main "+
				"storage pool: %d", c.name, len(matchingPool.StorageClasses))
		}
		if orchestrator.backends[volume.Backend] != newBackend {
			t.Errorf("%s:  volume backend does not point to the new backend", c.name)
		}
		if volume.Pool != matchingPool.Name {
			t.Errorf("%s: volume does not point to the right storage pool.", c.name)
		}
		persistentBackend, err := orchestrator.storeClient.GetBackend(backendName)
		if err != nil {
			t.Error("Unable to retrieve backend from store client:  ", err)
		} else if !reflect.DeepEqual(newBackend.ConstructPersistent(), persistentBackend) {
			t.Errorf("Backend not correctly updated in persistent store.")
		}
		previousBackends = append(previousBackends, newBackend)
		orchestrator.mutex.Unlock()
	}

	backend := previousBackends[len(previousBackends)-1]
	pool := volume.Pool

	// Test backend offlining.
	err = orchestrator.DeleteBackend(backendName)
	if err != nil {
		t.Fatalf("Unable to delete backend:  %v", err)
	}
	if !backend.Driver.Initialized() {
		t.Errorf("Deleted backend with volumes %s is not initialized.", backendName)
	}
	_, err = orchestrator.AddVolume(generateVolumeConfig(offlineVolumeName, 50,
		scName, config.File))
	if err == nil {
		t.Error("Created volume volume on offline backend.")
	}
	orchestrator.mutex.Lock()
	pools := sc.GetStoragePoolsForProtocol(config.File)
	if len(pools) == 1 {
		t.Error("Offline backend not removed from storage pool in " +
			"storage class.")
	}
	if orchestrator.backends[volume.Backend] != backend {
		t.Error("Backend changed for volume after offlining.")
	}
	if volume.Pool != pool {
		t.Error("Storage pool changed for volume after backend offlined.")
	}
	persistentBackend, err := orchestrator.storeClient.GetBackend(backendName)
	if err != nil {
		t.Error("Unable to retrieve backend from store client after offlining:"+
			"  ", err)
	} else if persistentBackend.State.IsOnline() {
		t.Error("Online not set to true in the backend.")
	}
	orchestrator.mutex.Unlock()

	// Ensure that new storage classes do not get the offline backend assigned
	// to them.
	newSCExternal, err := orchestrator.AddStorageClass(
		&storageclass.Config{
			Name: newSCName,
			Attributes: map[string]sa.Request{
				sa.Media:            sa.NewStringRequest("hdd"),
				sa.TestingAttribute: sa.NewBoolRequest(true),
			},
		},
	)
	if err != nil {
		t.Fatal("Unable to add new storage class after offlining:  ", err)
	}
	if _, ok = newSCExternal.StoragePools[backendName]; ok {
		t.Error("Offline backend added to new storage class.")
	}

	// Test that online gets set properly after bootstrapping.
	newOrchestrator := getOrchestrator()
	// We need to lock the orchestrator mutex here because we call
	// ConstructExternal on the original backend in the else if clause.
	orchestrator.mutex.Lock()
	if bootstrappedBackend, _ := newOrchestrator.GetBackend(backendName); bootstrappedBackend == nil {
		t.Error("Unable to find backend after bootstrapping.")
	} else if !reflect.DeepEqual(bootstrappedBackend,
		backend.ConstructExternal()) {
		diffExternalBackends(t, backend.ConstructExternal(), bootstrappedBackend)
	}
	orchestrator.mutex.Unlock()

	newOrchestrator.mutex.Lock()
	for _, name := range []string{scName, newSCName} {
		newSC, ok := newOrchestrator.storageClasses[name]
		if !ok {
			t.Fatalf("Unable to find storage class %s after bootstrapping.",
				name)
		}
		pools = newSC.GetStoragePoolsForProtocol(config.File)
		if len(pools) == 1 {
			t.Errorf("Offline backend readded to storage class %s after "+
				"bootstrapping.", name)
		}
	}
	newOrchestrator.mutex.Unlock()

	// Test that deleting the volume causes the backend to be deleted.
	err = orchestrator.DeleteVolume(volumeName)
	if err != nil {
		t.Fatal("Unable to delete volume for offline backend:  ", err)
	}
	if backend.Driver.Initialized() {
		t.Errorf("Deleted backend %s is still initialized.", backendName)
	}
	persistentBackend, err = orchestrator.storeClient.GetBackend(backendName)
	if err == nil {
		t.Error("Backend remained on store client after deleting the last " +
			"volume present.")
	}
	orchestrator.mutex.Lock()
	_, ok = orchestrator.backends[backendName]
	if ok {
		t.Error("Empty offlined backend not removed from memory.")
	}
	orchestrator.mutex.Unlock()
	cleanup(t, orchestrator)
}

func TestEmptyBackendDeletion(t *testing.T) {
	const (
		backendName = "emptyBackend"
	)

	orchestrator := getOrchestrator()
	// Note that we don't care about the storage class here, but it's easier
	// to reuse functionality.
	addBackendStorageClass(t, orchestrator, backendName, "none")
	backend := orchestrator.backends[backendName]

	err := orchestrator.DeleteBackend(backendName)
	if err != nil {
		t.Fatalf("Unable to delete backend: %v", err)
	}
	if backend.Driver.Initialized() {
		t.Errorf("Deleted backend %s is still initialized.", backendName)
	}
	_, err = orchestrator.storeClient.GetBackend(backendName)
	if err == nil {
		t.Error("Empty backend remained on store client after offlining")
	}
	orchestrator.mutex.Lock()
	_, ok := orchestrator.backends[backendName]
	if ok {
		t.Error("Empty offlined backend not removed from memory.")
	}
	orchestrator.mutex.Unlock()
	cleanup(t, orchestrator)
}

func TestBackendCleanup(t *testing.T) {
	const (
		offlineBackendName = "cleanupBackend"
		onlineBackendName  = "onlineBackend"
		scName             = "cleanupBackendTest"
		volumeName         = "cleanupVolume"
	)

	orchestrator := getOrchestrator()
	addBackendStorageClass(t, orchestrator, offlineBackendName, scName)
	_, err := orchestrator.AddVolume(generateVolumeConfig(volumeName, 50,
		scName, config.File))
	if err != nil {
		t.Fatal("Unable to create volume: ", err)
	}

	// This needs to go after the volume addition to ensure that the volume
	// ends up on the backend to be offlined.
	addBackend(t, orchestrator, onlineBackendName)

	err = orchestrator.DeleteBackend(offlineBackendName)
	if err != nil {
		t.Fatalf("Unable to delete backend %s: %v", offlineBackendName, err)
	}
	// Simulate deleting the existing volume and then bootstrapping
	orchestrator.mutex.Lock()
	vol, ok := orchestrator.volumes[volumeName]
	if !ok {
		t.Fatalf("Unable to find volume %s in backend.", volumeName)
	}
	err = orchestrator.storeClient.DeleteVolume(vol)
	if err != nil {
		t.Fatalf("Unable to delete volume from etcd: %v", err)
	}
	orchestrator.mutex.Unlock()

	newOrchestrator := getOrchestrator()
	if bootstrappedBackend, _ := newOrchestrator.GetBackend(offlineBackendName); bootstrappedBackend != nil {
		t.Error("Empty offline backend not deleted during bootstrap.")
	}
	if bootstrappedBackend, _ := newOrchestrator.GetBackend(onlineBackendName); bootstrappedBackend == nil {
		t.Error("Empty online backend deleted during bootstrap.")
	}
}

func TestLoadBackend(t *testing.T) {
	const (
		backendName = "load-backend-test"
	)
	orchestrator := getOrchestrator()
	configJSON, err := fakedriver.NewFakeStorageDriverConfigJSON(
		backendName,
		config.File,
		map[string]*fake.StoragePool{
			"primary": {
				Attrs: map[string]sa.Offer{
					sa.Media:            sa.NewStringOffer("hdd"),
					sa.ProvisioningType: sa.NewStringOffer("thick", "thin"),
					sa.TestingAttribute: sa.NewBoolOffer(true),
				},
				Bytes: 100 * 1024 * 1024 * 1024,
			},
		},
	)
	originalBackend, err := orchestrator.AddBackend(configJSON)
	if err != nil {
		t.Fatal("Unable to initially add backend:  ", err)
	}
	persistentBackend, err := orchestrator.storeClient.GetBackend(backendName)
	if err != nil {
		t.Fatal("Unable to retrieve backend from store client:  ", err)
	}
	// Note that this will register as an update, but it should be close enough
	newConfig, err := persistentBackend.MarshalConfig()
	if err != nil {
		t.Fatal("Unable to marshal config from stored backend:  ", err)
	}
	newBackend, err := orchestrator.AddBackend(newConfig)
	if err != nil {
		t.Error("Unable to add backend from config:  ", err)
	} else if !reflect.DeepEqual(newBackend, originalBackend) {
		t.Error("Newly loaded backend differs.")
	}

	newOrchestrator := getOrchestrator()
	if bootstrappedBackend, _ := newOrchestrator.GetBackend(backendName); bootstrappedBackend == nil {
		t.Error("Unable to find backend after bootstrapping.")
	} else if !reflect.DeepEqual(bootstrappedBackend, originalBackend) {
		t.Errorf("External backends differ.")
		diffExternalBackends(t, originalBackend, bootstrappedBackend)
	}
	cleanup(t, orchestrator)
}

func prepRecoveryTest(
	t *testing.T, orchestrator *TridentOrchestrator, backendName, scName string,
) {
	configJSON, err := fakedriver.NewFakeStorageDriverConfigJSON(
		backendName,
		config.File,
		map[string]*fake.StoragePool{
			"primary": {
				Attrs: map[string]sa.Offer{
					sa.Media:            sa.NewStringOffer("hdd"),
					sa.ProvisioningType: sa.NewStringOffer("thick", "thin"),
					sa.RecoveryTest:     sa.NewBoolOffer(true),
				},
				Bytes: 100 * 1024 * 1024 * 1024,
			},
		},
	)
	_, err = orchestrator.AddBackend(configJSON)
	if err != nil {
		t.Fatal("Unable to initialize backend: ", err)
	}
	_, err = orchestrator.AddStorageClass(
		&storageclass.Config{
			Name: scName,
			Attributes: map[string]sa.Request{
				sa.Media:            sa.NewStringRequest("hdd"),
				sa.ProvisioningType: sa.NewStringRequest("thick"),
				sa.RecoveryTest:     sa.NewBoolRequest(true),
			},
		},
	)
	if err != nil {
		t.Fatal("Unable to add storage class: ", err)
	}
}

func runRecoveryTests(
	t *testing.T,
	orchestrator *TridentOrchestrator,
	backendName string,
	op persistentstore.VolumeOperation,
	testCases []recoveryTest,
) {
	for _, c := range testCases {
		// Manipulate the persistent store directly, since it's
		// easier to store the results of a partially completed volume addition
		// than to actually inject a failure.
		volTxn := &persistentstore.VolumeTransaction{
			Config: c.volumeConfig,
			Op:     op,
		}
		err := orchestrator.storeClient.AddVolumeTransaction(volTxn)
		if err != nil {
			t.Fatalf("%s: Unable to create volume transaction:  %v", c.name,
				err)
		}
		newOrchestrator := getOrchestrator()
		newOrchestrator.mutex.Lock()
		if _, ok := newOrchestrator.volumes[c.volumeConfig.Name]; ok {
			t.Errorf("%s: volume still present in orchestrator.", c.name)
			// Note:  assume that if the volume's still present in the
			// top-level map, it's present everywhere else and that, if it's
			// absent there, it's absent everywhere else in memory
		}
		backend, ok := newOrchestrator.backends[backendName]
		if !ok {
			t.Fatalf("%s:  Backend not found after bootstrapping.", c.name)
		}
		f := backend.Driver.(*fakedriver.StorageDriver)
		// Destroy should be always called on the backend
		if _, ok = f.DestroyedVolumes[f.GetInternalVolumeName(
			c.volumeConfig.Name)]; !ok && c.expectDestroy {
			t.Errorf("%s:  Destroy not called on volume.", c.name)
		}
		_, err = newOrchestrator.storeClient.GetVolume(c.volumeConfig.Name)
		if err != nil {
			if !persistentstore.MatchKeyNotFoundErr(err) {
				t.Errorf("%s:  unable to communicate with backing store:  "+
					"%v", c.name, err)
			}
		} else {
			t.Errorf("%s:  Found VolumeConfig still stored in etcd.", c.name)
		}
		if txns, err := newOrchestrator.storeClient.GetVolumeTransactions(); err != nil {
			t.Errorf("%s: Unable to retrieve transactions from backing store: "+
				" %v", c.name, err)
		} else if len(txns) > 0 {
			t.Errorf("%s:  Transaction not cleared from the backing store",
				c.name)
		}
		newOrchestrator.mutex.Unlock()
	}
}

func TestAddVolumeRecovery(t *testing.T) {
	const (
		backendName      = "addRecoveryBackend"
		scName           = "addRecoveryBackendSC"
		fullVolumeName   = "addRecoveryVolumeFull"
		txOnlyVolumeName = "addRecoveryVolumeTxOnly"
	)
	orchestrator := getOrchestrator()
	prepRecoveryTest(t, orchestrator, backendName, scName)
	// It's easier to add the volume and then reinject the transaction begin
	// afterwards
	fullVolumeConfig := generateVolumeConfig(fullVolumeName, 50, scName,
		config.File)
	_, err := orchestrator.AddVolume(fullVolumeConfig)
	if err != nil {
		t.Fatal("Unable to add volume: ", err)
	}
	txOnlyVolumeConfig := generateVolumeConfig(txOnlyVolumeName, 50, scName,
		config.File)
	// BEGIN actual test
	runRecoveryTests(t, orchestrator, backendName, persistentstore.AddVolume,
		[]recoveryTest{
			{name: "full", volumeConfig: fullVolumeConfig, expectDestroy: true},
			{name: "txOnly", volumeConfig: txOnlyVolumeConfig, expectDestroy: true},
		})
	cleanup(t, orchestrator)
}

func TestDeleteVolumeRecovery(t *testing.T) {
	const (
		backendName      = "deleteRecoveryBackend"
		scName           = "deleteRecoveryBackendSC"
		fullVolumeName   = "deleteRecoveryVolumeFull"
		txOnlyVolumeName = "deleteRecoveryVolumeTxOnly"
	)
	orchestrator := getOrchestrator()
	prepRecoveryTest(t, orchestrator, backendName, scName)
	// For the full test, we delete everything but the ending transaction.
	fullVolumeConfig := generateVolumeConfig(fullVolumeName, 50, scName,
		config.File)
	_, err := orchestrator.AddVolume(fullVolumeConfig)
	if err != nil {
		t.Fatal("Unable to add volume: ", err)
	}
	err = orchestrator.DeleteVolume(fullVolumeName)
	if err != nil {
		t.Fatal("Unable to remove full volume:  ", err)
	}
	txOnlyVolumeConfig := generateVolumeConfig(txOnlyVolumeName, 50, scName,
		config.File)
	_, err = orchestrator.AddVolume(txOnlyVolumeConfig)
	if err != nil {
		t.Fatal("Unable to add tx only volume: ", err)
	}
	// BEGIN actual test
	runRecoveryTests(t, orchestrator, backendName,
		persistentstore.DeleteVolume, []recoveryTest{
			{name: "full", volumeConfig: fullVolumeConfig,
				expectDestroy: false},
			{name: "txOnly", volumeConfig: txOnlyVolumeConfig,
				expectDestroy: true},
		})
	cleanup(t, orchestrator)
}

func TestBadBootstrapEtcdV2(t *testing.T) {
	if *etcdV2 == "" {
		t.SkipNow()
	}
	_, err := persistentstore.NewEtcdClientV2("invalidIPAddress")
	if err != nil && persistentstore.MatchUnavailableClusterErr(err) {
	} else {
		panic(fmt.Errorf("didn't catch invalid etcdv2 client"))
	}
}

func TestBadBootstrapEtcdV3(t *testing.T) {
	if *etcdV3 == "" {
		t.SkipNow()
	}
	_, err := persistentstore.NewEtcdClientV3("invalidIPAddress")
	if err != nil && persistentstore.MatchUnavailableClusterErr(err) {
	} else {
		panic(fmt.Errorf("didn't catch invalid etcdv3 client"))
	}
}

func TestBootstrapEtcdV2ToEtcdV3Migration(t *testing.T) {
	const (
		backendName = "bootstrapV2toV3_backend"
		scName      = "bootstrapV2toV3_class"
		volumeName  = "bootstrapV2toV3_vol"
	)
	if *etcdV3 == "" {
		t.SkipNow()
	}
	cleanupStoreVersion(t, *etcdV3)

	// Populate the etcdv2 cluster with one backend, one storage class, and one volume
	etcdV2Orig := etcdV2
	etcdV2 = etcdV3
	orchestratorV2 := getOrchestrator()
	addBackendStorageClass(t, orchestratorV2, backendName, scName)

	orchestratorV2.mutex.Lock()
	if _, ok := orchestratorV2.storageClasses[scName]; !ok {
		t.Fatal("Storage class not found in the orchestrator map!")
	}
	orchestratorV2.mutex.Unlock()

	v2Volume, err := orchestratorV2.AddVolume(generateVolumeConfig(volumeName, 50, scName,
		config.File))
	if err != nil {
		t.Fatal("Unable to create volume: ", err)
	}
	orchestratorV2.mutex.Lock()
	if _, ok := orchestratorV2.volumes[volumeName]; !ok {
		t.Fatal("Volume name found in orchestrator map!")
	}
	orchestratorV2.mutex.Unlock()

	// Bootstrap etcdv3 orchestrator with etcdv2 data
	etcdV2 = etcdV2Orig
	orchestratorV3 := getOrchestrator()

	// Verify etcdv2 to etcdv3 transformation
	if v3Backend, _ := orchestratorV3.GetBackend(backendName); v3Backend == nil {
		t.Fatalf("Failed to find backend %s after bootstrapping!", backendName)
	}
	//TODO: Optionally we can diff etcdv2 and etcdv3 backends here
	v3StorageClass, err := orchestratorV3.GetStorageClass(scName)
	if v3StorageClass == nil || err != nil {
		t.Fatalf("Failed to find storage class %s after bootstrapping!", scName)
	}
	//TODO: Optionally we can diff etcdv2 and etcdv3 storage classes here
	v3Volume, err := orchestratorV3.GetVolume(volumeName)
	if v3Volume == nil || err != nil {
		t.Fatalf("Failed to find storage class %s after bootstrapping!", volumeName)
	}
	// Verifying the same volume exists on both clusters
	if !reflect.DeepEqual(v2Volume, v3Volume) {
		t.Fatalf("etcdv2 volume (%v) doesn't match the etcdv3 volume (%v)!",
			v2Volume, v3Volume)
	}
	etcdv3Client, err := persistentstore.NewEtcdClientV3(*etcdV3)
	if err != nil {
		t.Fatalf("Creating etcdv3 client failed: %v", err)
	}
	versionJSON, err := etcdv3Client.Read(config.StoreURL)
	if err != nil {
		t.Fatalf("Couldn't determine the orchestrator persistent state version: %v",
			err)
	}
	version := &persistentstore.PersistentStateVersion{}
	err = json.Unmarshal([]byte(versionJSON), version)
	if err != nil {
		t.Fatalf("Couldn't unmarshal the orchestrator persistent state version: %v", err)
	}
	if config.OrchestratorAPIVersion != version.OrchestratorAPIVersion ||
		string(orchestratorV3.storeClient.GetType()) != version.PersistentStoreVersion {
		t.Fatalf("Failed to set the orchestrator persistent state version after bootsrapping: %v",
			err)
	}

	// cleanup
	if err = etcdv3Client.Stop(); err != nil {
		t.Fatalf("Couldn't shut down etcdv3 client: %v", err)
	}
	cleanup(t, orchestratorV2)
	cleanup(t, orchestratorV3)
	cleanupStoreVersion(t, *etcdV3)
}

// The next series of tests test that bootstrap doesn't exit early if it
// encounters a key error for one of the main types of entries.
func TestStorageClassOnlyBootstrap(t *testing.T) {
	const scName = "storageclass-only"

	orchestrator := getOrchestrator()
	originalSC, err := orchestrator.AddStorageClass(
		&storageclass.Config{
			Name: scName,
			Attributes: map[string]sa.Request{
				sa.Media:            sa.NewStringRequest("hdd"),
				sa.ProvisioningType: sa.NewStringRequest("thick"),
				sa.RecoveryTest:     sa.NewBoolRequest(true),
			},
		},
	)
	if err != nil {
		t.Fatal("Unable to add storage class: ", err)
	}
	newOrchestrator := getOrchestrator()
	bootstrappedSC, err := newOrchestrator.GetStorageClass(scName)
	if bootstrappedSC == nil || err != nil {
		t.Error("Unable to find storage class after bootstrapping.")
	} else if !reflect.DeepEqual(bootstrappedSC, originalSC) {
		t.Errorf("External storage classs differ:\n\tOriginal:  %v\n\t."+
			"Bootstrapped:  %v", originalSC, bootstrappedSC)
	}
	cleanup(t, orchestrator)
}

func TestFirstVolumeRecovery(t *testing.T) {
	const (
		backendName      = "firstRecoveryBackend"
		scName           = "firstRecoveryBackendSC"
		txOnlyVolumeName = "firstRecoveryVolumeTxOnly"
	)
	orchestrator := getOrchestrator()
	prepRecoveryTest(t, orchestrator, backendName, scName)
	txOnlyVolumeConfig := generateVolumeConfig(txOnlyVolumeName, 50, scName,
		config.File)
	// BEGIN actual test
	runRecoveryTests(t, orchestrator, backendName, persistentstore.AddVolume,
		[]recoveryTest{
			{name: "firstTXOnly", volumeConfig: txOnlyVolumeConfig,
				expectDestroy: true},
		})
	cleanup(t, orchestrator)
}

func TestOrchestratorNotReady(t *testing.T) {

	var (
		err            error
		backend        *storage.BackendExternal
		backends       []*storage.BackendExternal
		volume         *storage.VolumeExternal
		volumes        []*storage.VolumeExternal
		snapshots      []*storage.SnapshotExternal
		storageClass   *storageclass.External
		storageClasses []*storageclass.External
	)

	orchestrator := getOrchestrator()
	orchestrator.bootstrapped = false
	orchestrator.bootstrapError = notReadyError()

	backend, err = orchestrator.AddBackend("")
	if backend != nil || !IsNotReadyError(err) {
		t.Errorf("Expected AddBackend to return an error.")
	}

	backend, err = orchestrator.GetBackend("")
	if backend != nil || !IsNotReadyError(err) {
		t.Errorf("Expected GetBackend to return an error.")
	}

	backends, err = orchestrator.ListBackends()
	if backends != nil || !IsNotReadyError(err) {
		t.Errorf("Expected ListBackends to return an error.")
	}

	err = orchestrator.DeleteBackend("")
	if !IsNotReadyError(err) {
		t.Errorf("Expected DeleteBackend to return an error.")
	}

	volume, err = orchestrator.AddVolume(nil)
	if volume != nil || !IsNotReadyError(err) {
		t.Errorf("Expected AddVolume to return an error.")
	}

	volume, err = orchestrator.CloneVolume(nil)
	if volume != nil || !IsNotReadyError(err) {
		t.Errorf("Expected CloneVolume to return an error.")
	}

	volume, err = orchestrator.GetVolume("")
	if volume != nil || !IsNotReadyError(err) {
		t.Errorf("Expected GetVolume to return an error.")
	}

	_, err = orchestrator.GetDriverTypeForVolume(nil)
	if !IsNotReadyError(err) {
		t.Errorf("Expected GetDriverTypeForVolume to return an error.")
	}

	_, err = orchestrator.GetVolumeType(nil)
	if !IsNotReadyError(err) {
		t.Errorf("Expected GetVolumeType to return an error.")
	}

	volumes, err = orchestrator.ListVolumes()
	if volumes != nil || !IsNotReadyError(err) {
		t.Errorf("Expected ListVolumes to return an error.")
	}

	err = orchestrator.DeleteVolume("")
	if !IsNotReadyError(err) {
		t.Errorf("Expected DeleteVolume to return an error.")
	}

	volumes, err = orchestrator.ListVolumesByPlugin("")
	if volumes != nil || !IsNotReadyError(err) {
		t.Errorf("Expected ListVolumesByPlugin to return an error.")
	}

	err = orchestrator.AttachVolume("", "", nil)
	if !IsNotReadyError(err) {
		t.Errorf("Expected AttachVolume to return an error.")
	}

	err = orchestrator.DetachVolume("", "")
	if !IsNotReadyError(err) {
		t.Errorf("Expected DetachVolume to return an error.")
	}

	snapshots, err = orchestrator.ListVolumeSnapshots("")
	if snapshots != nil || !IsNotReadyError(err) {
		t.Errorf("Expected ListVolumeSnapshots to return an error.")
	}

	err = orchestrator.ReloadVolumes()
	if !IsNotReadyError(err) {
		t.Errorf("Expected ReloadVolumes to return an error.")
	}

	storageClass, err = orchestrator.AddStorageClass(nil)
	if storageClass != nil || !IsNotReadyError(err) {
		t.Errorf("Expected AddStorageClass to return an error.")
	}

	storageClass, err = orchestrator.GetStorageClass("")
	if storageClass != nil || !IsNotReadyError(err) {
		t.Errorf("Expected GetStorageClass to return an error.")
	}

	storageClasses, err = orchestrator.ListStorageClasses()
	if storageClasses != nil || !IsNotReadyError(err) {
		t.Errorf("Expected ListStorageClasses to return an error.")
	}

	err = orchestrator.DeleteStorageClass("")
	if !IsNotReadyError(err) {
		t.Errorf("Expected DeleteStorageClass to return an error.")
	}
}

<<<<<<< HEAD
func TestSnapshotVolumes(t *testing.T) {
	mockPools := tu.GetFakePools()
	orchestrator := getOrchestrator()

	errored := false
	for _, c := range []struct {
		name      string
		protocol  config.Protocol
		poolNames []string
	}{
		{
			name:      "fast-a",
			protocol:  config.File,
			poolNames: []string{tu.FastSmall, tu.FastThinOnly},
		},
		{
			name:      "fast-b",
			protocol:  config.File,
			poolNames: []string{tu.FastThinOnly, tu.FastUniqueAttr},
		},
		{
			name:      "slow-file",
			protocol:  config.File,
			poolNames: []string{tu.SlowNoSnapshots, tu.SlowSnapshots},
		},
		{
			name:      "slow-block",
			protocol:  config.Block,
			poolNames: []string{tu.SlowNoSnapshots, tu.SlowSnapshots, tu.MediumOverlap},
		},
	} {
		pools := make(map[string]*fake.StoragePool, len(c.poolNames))
		for _, poolName := range c.poolNames {
			pools[poolName] = mockPools[poolName]
		}
		cfg, err := fakedriver.NewFakeStorageDriverConfigJSON(c.name, c.protocol,
			pools)
		if err != nil {
			t.Fatalf("Unable to generate cfg JSON for %s:  %v", c.name, err)
		}
		_, err = orchestrator.AddBackend(cfg)
		if err != nil {
			t.Errorf("Unable to add backend %s:  %v", c.name, err)
			errored = true
		}
		orchestrator.mutex.Lock()
		backend, ok := orchestrator.backends[c.name]
		if !ok {
			t.Fatalf("Backend %s not stored in orchestrator", c.name)
		}
		persistentBackend, err := orchestrator.storeClient.GetBackend(
			c.name)
		if err != nil {
			t.Fatalf("Unable to get backend %s from persistent store:  %v",
				c.name, err)
		} else if !reflect.DeepEqual(backend.ConstructPersistent(),
			persistentBackend) {
			t.Error("Wrong data stored for backend ", c.name)
		}
		orchestrator.mutex.Unlock()
	}
	if errored {
		t.Fatal("Failed to add all backends; aborting remaining tests.")
	}

	// Add storage classes
	storageClasses := []storageClassTest{
		{
			config: &storageclass.Config{
				Name: "slow",
				Attributes: map[string]sa.Request{
					sa.IOPS:             sa.NewIntRequest(40),
					sa.Snapshots:        sa.NewBoolRequest(true),
					sa.ProvisioningType: sa.NewStringRequest("thin"),
				},
			},
			expected: []*tu.PoolMatch{
				{Backend: "slow-file", Pool: tu.SlowSnapshots},
				{Backend: "slow-block", Pool: tu.SlowSnapshots},
			},
		},
		{
			config: &storageclass.Config{
				Name: "fast",
				Attributes: map[string]sa.Request{
					sa.IOPS:             sa.NewIntRequest(2000),
					sa.Snapshots:        sa.NewBoolRequest(true),
					sa.ProvisioningType: sa.NewStringRequest("thin"),
				},
			},
			expected: []*tu.PoolMatch{
				{Backend: "fast-a", Pool: tu.FastSmall},
				{Backend: "fast-a", Pool: tu.FastThinOnly},
				{Backend: "fast-b", Pool: tu.FastThinOnly},
				{Backend: "fast-b", Pool: tu.FastUniqueAttr},
			},
		},
	}
	for _, s := range storageClasses {
		_, err := orchestrator.AddStorageClass(s.config)
		if err != nil {
			t.Errorf("Unable to add storage class %s:  %v", s.config.Name, err)
			continue
		}
		validateStorageClass(t, orchestrator, s.config.Name, s.expected)
	}

	for _, s := range []struct {
		name            string
		config          *storage.VolumeConfig
		expectedSuccess bool
		expectedMatches []*tu.PoolMatch
	}{
		{
			name:            "file",
			config:          generateVolumeConfig("file", 1, "fast", config.File),
			expectedSuccess: true,
			expectedMatches: []*tu.PoolMatch{
				{Backend: "fast-a", Pool: tu.FastSmall},
				{Backend: "fast-a", Pool: tu.FastThinOnly},
				{Backend: "fast-b", Pool: tu.FastThinOnly},
				{Backend: "fast-b", Pool: tu.FastUniqueAttr},
			},
		},
		{
			name:            "block",
			config:          generateVolumeConfig("block", 1, "slow", config.Block),
			expectedSuccess: true,
			expectedMatches: []*tu.PoolMatch{
				{Backend: "slow-block", Pool: tu.SlowSnapshots},
				{Backend: "slow-block", Pool: tu.SlowSnapshots},
			},
		},
	} {
		// Create the source volume
		_, err := orchestrator.AddVolume(s.config)
		if err != nil {
			t.Errorf("%s: could not add volume: %v", s.name, err)
			continue
		}

		orchestrator.mutex.Lock()
		_, found := orchestrator.volumes[s.config.Name]
		if s.expectedSuccess && !found {
			t.Errorf("%s: did not get volume where expected.", s.name)
			continue
		}
		orchestrator.mutex.Unlock()

		// Now take a snapshot and ensure everything looks fine
		snapshotName := s.config.Name + "_snapshot" + time.Now().UTC().Format(time.RFC3339)
		snapshotResult, err := orchestrator.CreateVolumeSnapshot(snapshotName, s.name)
		if err != nil {
			t.Fatalf("%s: got unexpected error: %v", s.name, err)
		}

		orchestrator.mutex.Lock()
		// Snapshot should be registered in the store
		externalSnapshot, err := orchestrator.storeClient.GetSnapshot(snapshotResult.ID)
		if err != nil {
			t.Errorf("%s: unable to communicate with backing store: %v", snapshotName, err)
		}
		if !reflect.DeepEqual(externalSnapshot, snapshotResult) {
			t.Errorf("%s: external snapshot %s stored in backend does not match"+
				" created snapshot.", snapshotName, externalSnapshot.Name)
			externalSnapshotJSON, err := json.Marshal(externalSnapshot)
			if err != nil {
				t.Fatal("Unable to remarshal JSON: ", err)
			}
			origSnapshotJSON, err := json.Marshal(snapshotResult)
			if err != nil {
				t.Fatal("Unable to remarshal JSON: ", err)
			}
			t.Logf("\tExpected: %s\n\tGot: %s\n", string(externalSnapshotJSON), string(origSnapshotJSON))
		}

		orchestrator.mutex.Unlock()
	}

	cleanup(t, orchestrator)
=======
func TestAddNode(t *testing.T) {
	node := &utils.Node{
		Name: "testNode",
		IQN:  "myIQN",
		IPs:  []string{"1.1.1.1", "2.2.2.2"},
	}
	orchestrator := getOrchestrator()
	if err := orchestrator.AddNode(node); err != nil {
		t.Errorf("adding node failed; %v", err)
	}
}

func TestGetNode(t *testing.T) {
	orchestrator := getOrchestrator()
	expectedNode := &utils.Node{
		Name: "testNode",
		IQN:  "myIQN",
		IPs:  []string{"1.1.1.1", "2.2.2.2"},
	}
	unexpectedNode := &utils.Node{
		Name: "testNode2",
		IQN:  "myOtherIQN",
		IPs:  []string{"3.3.3.3", "4.4.4.4"},
	}
	initialNodes := map[string]*utils.Node{}
	initialNodes[expectedNode.Name] = expectedNode
	initialNodes[unexpectedNode.Name] = unexpectedNode
	orchestrator.nodes = initialNodes

	actualNode, err := orchestrator.GetNode(expectedNode.Name)
	if err != nil {
		t.Errorf("error getting node; %v", err)
	}

	if actualNode != expectedNode {
		t.Errorf("Did not get expected node back; expected %+v, got %+v", expectedNode, actualNode)
	}
}

func TestListNodes(t *testing.T) {
	orchestrator := getOrchestrator()
	expectedNode1 := &utils.Node{
		Name: "testNode",
		IQN:  "myIQN",
		IPs:  []string{"1.1.1.1", "2.2.2.2"},
	}
	expectedNode2 := &utils.Node{
		Name: "testNode2",
		IQN:  "myOtherIQN",
		IPs:  []string{"3.3.3.3", "4.4.4.4"},
	}
	initialNodes := map[string]*utils.Node{}
	initialNodes[expectedNode1.Name] = expectedNode1
	initialNodes[expectedNode2.Name] = expectedNode2
	orchestrator.nodes = initialNodes
	expectedNodes := []*utils.Node{expectedNode1, expectedNode2}

	actualNodes, err := orchestrator.ListNodes()
	if err != nil {
		t.Errorf("error listing nodes; %v", err)
	}

	if !unorderedNodeSlicesEqual(actualNodes, expectedNodes) {
		t.Errorf("node list values do not match; expected %v, found %v", expectedNodes, actualNodes)
	}
}

func unorderedNodeSlicesEqual(x, y []*utils.Node) bool {
	if len(x) != len(y) {
		return false
	}
	// create a map of node pointers -> int
	diff := make(map[*utils.Node]int, len(x))
	for _, _x := range x {
		// 0 value for int is 0, so just increment a counter for the string
		diff[_x]++
	}
	for _, _y := range y {
		// If the node _y is not in diff bail out early
		if _, ok := diff[_y]; !ok {
			return false
		}
		diff[_y] -= 1
		if diff[_y] == 0 {
			delete(diff, _y)
		}
	}
	if len(diff) == 0 {
		return true
	}
	return false
}

func TestDeleteNode(t *testing.T) {
	orchestrator := getOrchestrator()
	initialNode := &utils.Node{
		Name: "testNode",
		IQN:  "myIQN",
		IPs:  []string{"1.1.1.1", "2.2.2.2"},
	}
	initialNodes := map[string]*utils.Node{}
	initialNodes[initialNode.Name] = initialNode
	orchestrator.nodes = initialNodes

	if err := orchestrator.DeleteNode(initialNode.Name); err != nil {
		t.Errorf("error deleting node; %v", err)
	}

	if _, ok := orchestrator.nodes[initialNode.Name]; ok {
		t.Errorf("node was not properly deleted")
	}
>>>>>>> b103cff9
}<|MERGE_RESOLUTION|>--- conflicted
+++ resolved
@@ -2023,7 +2023,119 @@
 	}
 }
 
-<<<<<<< HEAD
+func TestAddNode(t *testing.T) {
+	node := &utils.Node{
+		Name: "testNode",
+		IQN:  "myIQN",
+		IPs:  []string{"1.1.1.1", "2.2.2.2"},
+	}
+	orchestrator := getOrchestrator()
+	if err := orchestrator.AddNode(node); err != nil {
+		t.Errorf("adding node failed; %v", err)
+	}
+}
+
+func TestGetNode(t *testing.T) {
+	orchestrator := getOrchestrator()
+	expectedNode := &utils.Node{
+		Name: "testNode",
+		IQN:  "myIQN",
+		IPs:  []string{"1.1.1.1", "2.2.2.2"},
+	}
+	unexpectedNode := &utils.Node{
+		Name: "testNode2",
+		IQN:  "myOtherIQN",
+		IPs:  []string{"3.3.3.3", "4.4.4.4"},
+	}
+	initialNodes := map[string]*utils.Node{}
+	initialNodes[expectedNode.Name] = expectedNode
+	initialNodes[unexpectedNode.Name] = unexpectedNode
+	orchestrator.nodes = initialNodes
+
+	actualNode, err := orchestrator.GetNode(expectedNode.Name)
+	if err != nil {
+		t.Errorf("error getting node; %v", err)
+	}
+
+	if actualNode != expectedNode {
+		t.Errorf("Did not get expected node back; expected %+v, got %+v", expectedNode, actualNode)
+	}
+}
+
+func TestListNodes(t *testing.T) {
+	orchestrator := getOrchestrator()
+	expectedNode1 := &utils.Node{
+		Name: "testNode",
+		IQN:  "myIQN",
+		IPs:  []string{"1.1.1.1", "2.2.2.2"},
+	}
+	expectedNode2 := &utils.Node{
+		Name: "testNode2",
+		IQN:  "myOtherIQN",
+		IPs:  []string{"3.3.3.3", "4.4.4.4"},
+	}
+	initialNodes := map[string]*utils.Node{}
+	initialNodes[expectedNode1.Name] = expectedNode1
+	initialNodes[expectedNode2.Name] = expectedNode2
+	orchestrator.nodes = initialNodes
+	expectedNodes := []*utils.Node{expectedNode1, expectedNode2}
+
+	actualNodes, err := orchestrator.ListNodes()
+	if err != nil {
+		t.Errorf("error listing nodes; %v", err)
+	}
+
+	if !unorderedNodeSlicesEqual(actualNodes, expectedNodes) {
+		t.Errorf("node list values do not match; expected %v, found %v", expectedNodes, actualNodes)
+	}
+}
+
+func unorderedNodeSlicesEqual(x, y []*utils.Node) bool {
+	if len(x) != len(y) {
+		return false
+	}
+	// create a map of node pointers -> int
+	diff := make(map[*utils.Node]int, len(x))
+	for _, _x := range x {
+		// 0 value for int is 0, so just increment a counter for the string
+		diff[_x]++
+	}
+	for _, _y := range y {
+		// If the node _y is not in diff bail out early
+		if _, ok := diff[_y]; !ok {
+			return false
+		}
+		diff[_y] -= 1
+		if diff[_y] == 0 {
+			delete(diff, _y)
+		}
+	}
+	if len(diff) == 0 {
+		return true
+	}
+	return false
+}
+
+func TestDeleteNode(t *testing.T) {
+	orchestrator := getOrchestrator()
+	initialNode := &utils.Node{
+		Name: "testNode",
+		IQN:  "myIQN",
+		IPs:  []string{"1.1.1.1", "2.2.2.2"},
+	}
+	initialNodes := map[string]*utils.Node{}
+	initialNodes[initialNode.Name] = initialNode
+	orchestrator.nodes = initialNodes
+
+	if err := orchestrator.DeleteNode(initialNode.Name); err != nil {
+		t.Errorf("error deleting node; %v", err)
+	}
+
+	if _, ok := orchestrator.nodes[initialNode.Name]; ok {
+		t.Errorf("node was not properly deleted")
+	}
+}
+
 func TestSnapshotVolumes(t *testing.T) {
 	mockPools := tu.GetFakePools()
 	orchestrator := getOrchestrator()
@@ -2204,117 +2316,4 @@
 	}
 
 	cleanup(t, orchestrator)
-=======
-func TestAddNode(t *testing.T) {
-	node := &utils.Node{
-		Name: "testNode",
-		IQN:  "myIQN",
-		IPs:  []string{"1.1.1.1", "2.2.2.2"},
-	}
-	orchestrator := getOrchestrator()
-	if err := orchestrator.AddNode(node); err != nil {
-		t.Errorf("adding node failed; %v", err)
-	}
-}
-
-func TestGetNode(t *testing.T) {
-	orchestrator := getOrchestrator()
-	expectedNode := &utils.Node{
-		Name: "testNode",
-		IQN:  "myIQN",
-		IPs:  []string{"1.1.1.1", "2.2.2.2"},
-	}
-	unexpectedNode := &utils.Node{
-		Name: "testNode2",
-		IQN:  "myOtherIQN",
-		IPs:  []string{"3.3.3.3", "4.4.4.4"},
-	}
-	initialNodes := map[string]*utils.Node{}
-	initialNodes[expectedNode.Name] = expectedNode
-	initialNodes[unexpectedNode.Name] = unexpectedNode
-	orchestrator.nodes = initialNodes
-
-	actualNode, err := orchestrator.GetNode(expectedNode.Name)
-	if err != nil {
-		t.Errorf("error getting node; %v", err)
-	}
-
-	if actualNode != expectedNode {
-		t.Errorf("Did not get expected node back; expected %+v, got %+v", expectedNode, actualNode)
-	}
-}
-
-func TestListNodes(t *testing.T) {
-	orchestrator := getOrchestrator()
-	expectedNode1 := &utils.Node{
-		Name: "testNode",
-		IQN:  "myIQN",
-		IPs:  []string{"1.1.1.1", "2.2.2.2"},
-	}
-	expectedNode2 := &utils.Node{
-		Name: "testNode2",
-		IQN:  "myOtherIQN",
-		IPs:  []string{"3.3.3.3", "4.4.4.4"},
-	}
-	initialNodes := map[string]*utils.Node{}
-	initialNodes[expectedNode1.Name] = expectedNode1
-	initialNodes[expectedNode2.Name] = expectedNode2
-	orchestrator.nodes = initialNodes
-	expectedNodes := []*utils.Node{expectedNode1, expectedNode2}
-
-	actualNodes, err := orchestrator.ListNodes()
-	if err != nil {
-		t.Errorf("error listing nodes; %v", err)
-	}
-
-	if !unorderedNodeSlicesEqual(actualNodes, expectedNodes) {
-		t.Errorf("node list values do not match; expected %v, found %v", expectedNodes, actualNodes)
-	}
-}
-
-func unorderedNodeSlicesEqual(x, y []*utils.Node) bool {
-	if len(x) != len(y) {
-		return false
-	}
-	// create a map of node pointers -> int
-	diff := make(map[*utils.Node]int, len(x))
-	for _, _x := range x {
-		// 0 value for int is 0, so just increment a counter for the string
-		diff[_x]++
-	}
-	for _, _y := range y {
-		// If the node _y is not in diff bail out early
-		if _, ok := diff[_y]; !ok {
-			return false
-		}
-		diff[_y] -= 1
-		if diff[_y] == 0 {
-			delete(diff, _y)
-		}
-	}
-	if len(diff) == 0 {
-		return true
-	}
-	return false
-}
-
-func TestDeleteNode(t *testing.T) {
-	orchestrator := getOrchestrator()
-	initialNode := &utils.Node{
-		Name: "testNode",
-		IQN:  "myIQN",
-		IPs:  []string{"1.1.1.1", "2.2.2.2"},
-	}
-	initialNodes := map[string]*utils.Node{}
-	initialNodes[initialNode.Name] = initialNode
-	orchestrator.nodes = initialNodes
-
-	if err := orchestrator.DeleteNode(initialNode.Name); err != nil {
-		t.Errorf("error deleting node; %v", err)
-	}
-
-	if _, ok := orchestrator.nodes[initialNode.Name]; ok {
-		t.Errorf("node was not properly deleted")
-	}
->>>>>>> b103cff9
 }